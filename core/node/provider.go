package node

import (
	"context"
	"errors"
	"fmt"
	"time"

	"github.com/ipfs/boxo/blockstore"
	"github.com/ipfs/boxo/fetcher"
	"github.com/ipfs/boxo/mfs"
	pin "github.com/ipfs/boxo/pinning/pinner"
	"github.com/ipfs/boxo/pinning/pinner/dspinner"
	"github.com/ipfs/boxo/provider"
	"github.com/ipfs/go-cid"
	"github.com/ipfs/go-datastore"
	"github.com/ipfs/go-datastore/query"
	"github.com/ipfs/kubo/config"
	"github.com/ipfs/kubo/repo"
	irouting "github.com/ipfs/kubo/routing"
	dht "github.com/libp2p/go-libp2p-kad-dht"
	"github.com/libp2p/go-libp2p-kad-dht/amino"
	"github.com/libp2p/go-libp2p-kad-dht/dual"
	"github.com/libp2p/go-libp2p-kad-dht/fullrt"
	dht_pb "github.com/libp2p/go-libp2p-kad-dht/pb"
	dhtprovider "github.com/libp2p/go-libp2p-kad-dht/provider"
	ddhtprovider "github.com/libp2p/go-libp2p-kad-dht/provider/dual"
	"github.com/libp2p/go-libp2p-kad-dht/provider/keystore"
	routinghelpers "github.com/libp2p/go-libp2p-routing-helpers"
	"github.com/libp2p/go-libp2p/core/host"
	peer "github.com/libp2p/go-libp2p/core/peer"
	"github.com/libp2p/go-libp2p/core/routing"
	ma "github.com/multiformats/go-multiaddr"
	mh "github.com/multiformats/go-multihash"
	"go.uber.org/fx"
)

// The size of a batch that will be used for calculating average announcement
// time per CID, inside of boxo/provider.ThroughputReport
// and in 'ipfs stats provide' report.
const sampledBatchSize = 1000

// Datastore key used to store previous reprovide strategy.
const reprovideStrategyKey = "/reprovideStrategy"

// DHTProvider is an interface for providing keys to a DHT swarm. It holds a
// state of keys to be advertised, and is responsible for periodically
// publishing provider records for these keys to the DHT swarm before the
// records expire.
type DHTProvider interface {
	// StartProviding ensures keys are periodically advertised to the DHT swarm.
	//
	// If the `keys` aren't currently being reprovided, they are added to the
	// queue to be provided to the DHT swarm as soon as possible, and scheduled
	// to be reprovided periodically. If `force` is set to true, all keys are
	// provided to the DHT swarm, regardless of whether they were already being
	// reprovided in the past. `keys` keep being reprovided until `StopProviding`
	// is called.
	//
	// This operation is asynchronous, it returns as soon as the `keys` are added
	// to the provide queue, and provides happens asynchronously.
	//
	// Returns an error if the keys couldn't be added to the provide queue. This
	// can happen if the provider is closed or if the node is currently Offline
	// (either never bootstrapped, or disconnected since more than `OfflineDelay`).
	// The schedule and provide queue depend on the network size, hence recent
	// network connectivity is essential.
	StartProviding(force bool, keys ...mh.Multihash) error
	// ProvideOnce sends provider records for the specified keys to the DHT swarm
	// only once. It does not automatically reprovide those keys afterward.
	//
	// Add the supplied multihashes to the provide queue, and return immediately.
	// The provide operation happens asynchronously.
	//
	// Returns an error if the keys couldn't be added to the provide queue. This
	// can happen if the provider is closed or if the node is currently Offline
	// (either never bootstrapped, or disconnected since more than `OfflineDelay`).
	// The schedule and provide queue depend on the network size, hence recent
	// network connectivity is essential.
	ProvideOnce(keys ...mh.Multihash) error
	// Clear clears the all the keys from the provide queue and returns the number
	// of keys that were cleared.
	//
	// The keys are not deleted from the keystore, so they will continue to be
	// reprovided as scheduled.
	Clear() int
	// RefreshSchedule scans the KeyStore for any keys that are not currently
	// scheduled for reproviding. If such keys are found, it schedules their
	// associated keyspace region to be reprovided.
	//
	// This function doesn't remove prefixes that have no keys from the schedule.
	// This is done automatically during the reprovide operation if a region has no
	// keys.
	//
	// Returns an error if the provider is closed or if the node is currently
	// Offline (either never bootstrapped, or disconnected since more than
	// `OfflineDelay`). The schedule depends on the network size, hence recent
	// network connectivity is essential.
	RefreshSchedule() error
}

var (
	_ DHTProvider = &ddhtprovider.SweepingProvider{}
	_ DHTProvider = &dhtprovider.SweepingProvider{}
	_ DHTProvider = &NoopProvider{}
	_ DHTProvider = &LegacyProvider{}
)

// NoopProvider is a no-operation provider implementation that does nothing.
// It is used when providing is disabled or when no DHT is available.
// All methods return successfully without performing any actual operations.
type NoopProvider struct{}

func (r *NoopProvider) StartProviding(bool, ...mh.Multihash) error { return nil }
func (r *NoopProvider) ProvideOnce(...mh.Multihash) error          { return nil }
func (r *NoopProvider) Clear() int                                 { return 0 }
func (r *NoopProvider) RefreshSchedule() error                     { return nil }

// LegacyProvider is a wrapper around the boxo/provider.System that implements
// the DHTProvider interface. This provider manages reprovides using a burst
// strategy where it sequentially reprovides all keys at once during each
// reprovide interval, rather than spreading the load over time.
//
// This is the legacy provider implementation that can cause resource spikes
// during reprovide operations. For more efficient providing, consider using
// the SweepingProvider which spreads the load over the reprovide interval.
type LegacyProvider struct {
	provider.System
}

func (r *LegacyProvider) StartProviding(force bool, keys ...mh.Multihash) error {
	return r.ProvideOnce(keys...)
}

func (r *LegacyProvider) ProvideOnce(keys ...mh.Multihash) error {
	if many, ok := r.System.(routinghelpers.ProvideManyRouter); ok {
		return many.ProvideMany(context.Background(), keys)
	}

	for _, k := range keys {
		if err := r.Provide(context.Background(), cid.NewCidV1(cid.Raw, k), true); err != nil {
			return err
		}
	}
	return nil
}

func (r *LegacyProvider) Clear() int {
	return r.System.Clear()
}

func (r *LegacyProvider) RefreshSchedule() error { return nil }

// LegacyProviderOpt creates a LegacyProvider to be used as provider in the
// IpfsNode
func LegacyProviderOpt(reprovideInterval time.Duration, strategy string, acceleratedDHTClient bool, provideWorkerCount int) fx.Option {
	system := fx.Provide(
		fx.Annotate(func(lc fx.Lifecycle, cr irouting.ProvideManyRouter, repo repo.Repo) (*LegacyProvider, error) {
			// Initialize provider.System first, before pinner/blockstore/etc.
			// The KeyChanFunc will be set later via SetKeyProvider() once we have
			// created the pinner, blockstore and other dependencies.
			opts := []provider.Option{
				provider.Online(cr),
				provider.ReproviderInterval(reprovideInterval),
				provider.ProvideWorkerCount(provideWorkerCount),
			}
			if !acceleratedDHTClient && reprovideInterval > 0 {
				// The estimation kinda suck if you are running with accelerated DHT client,
				// given this message is just trying to push people to use the acceleratedDHTClient
				// let's not report on through if it's in use
				opts = append(opts,
					provider.ThroughputReport(func(reprovide bool, complete bool, keysProvided uint, duration time.Duration) bool {
						avgProvideSpeed := duration / time.Duration(keysProvided)
						count := uint64(keysProvided)

						if !reprovide || !complete {
							// We don't know how many CIDs we have to provide, try to fetch it from the blockstore.
							// But don't try for too long as this might be very expensive if you have a huge datastore.
							ctx, cancel := context.WithTimeout(context.Background(), time.Minute*5)
							defer cancel()

							// FIXME: I want a running counter of blocks so size of blockstore can be an O(1) lookup.
							// Note: talk to datastore directly, as to not depend on Blockstore here.
							qr, err := repo.Datastore().Query(ctx, query.Query{
								Prefix:   blockstore.BlockPrefix.String(),
								KeysOnly: true,
							})
							if err != nil {
								logger.Errorf("fetching AllKeysChain in provider ThroughputReport: %v", err)
								return false
							}
							defer qr.Close()
							count = 0
						countLoop:
							for {
								select {
								case _, ok := <-qr.Next():
									if !ok {
										break countLoop
									}
									count++
								case <-ctx.Done():
									// really big blockstore mode

									// how many blocks would be in a 10TiB blockstore with 128KiB blocks.
									const probableBigBlockstore = (10 * 1024 * 1024 * 1024 * 1024) / (128 * 1024)
									// How long per block that lasts us.
									expectedProvideSpeed := reprovideInterval / probableBigBlockstore
									if avgProvideSpeed > expectedProvideSpeed {
										logger.Errorf(`
🔔🔔🔔 Reprovide Operations Too Slow 🔔🔔🔔

Your node may be falling behind on DHT reprovides, which could affect content availability.

Observed: %d keys at %v per key
Estimated: Assuming 10TiB blockstore, would take %v to complete
⏰ Must finish within %v (Provide.DHT.Interval)

Solutions (try in order):
1. Enable Provide.DHT.SweepEnabled=true (recommended)
2. Increase Provide.DHT.MaxWorkers if needed
3. Enable Routing.AcceleratedDHTClient=true (last resort, resource intensive)

Learn more: https://github.com/ipfs/kubo/blob/master/docs/config.md#provide`,
											keysProvided, avgProvideSpeed, avgProvideSpeed*probableBigBlockstore, reprovideInterval)
										return false
									}
								}
							}
						}

						// How long per block that lasts us.
						expectedProvideSpeed := reprovideInterval
						if count > 0 {
							expectedProvideSpeed = reprovideInterval / time.Duration(count)
						}

						if avgProvideSpeed > expectedProvideSpeed {
							logger.Errorf(`
🔔🔔🔔 Reprovide Operations Too Slow 🔔🔔🔔

Your node is falling behind on DHT reprovides, which will affect content availability.

Observed: %d keys at %v per key
Confirmed: ~%d total CIDs requiring %v to complete
⏰ Must finish within %v (Provide.DHT.Interval)

Solutions (try in order):
1. Enable Provide.DHT.SweepEnabled=true (recommended)
2. Increase Provide.DHT.MaxWorkers if needed
3. Enable Routing.AcceleratedDHTClient=true (last resort, resource intensive)

Learn more: https://github.com/ipfs/kubo/blob/master/docs/config.md#provide`,
								keysProvided, avgProvideSpeed, count, avgProvideSpeed*time.Duration(count), reprovideInterval)
						}
						return false
					}, sampledBatchSize))
			}

			sys, err := provider.New(repo.Datastore(), opts...)
			if err != nil {
				return nil, err
			}
			lc.Append(fx.Hook{
				OnStop: func(ctx context.Context) error {
					return sys.Close()
				},
			})

			prov := &LegacyProvider{sys}
			handleStrategyChange(strategy, prov, repo.Datastore())

			return prov, nil
		},
			fx.As(new(provider.System)),
			fx.As(new(DHTProvider)),
		),
	)
	setKeyProvider := fx.Invoke(func(lc fx.Lifecycle, system provider.System, keyProvider provider.KeyChanFunc) {
		lc.Append(fx.Hook{
			OnStart: func(ctx context.Context) error {
				// SetKeyProvider breaks the circular dependency between provider, blockstore, and pinner.
				// We cannot create the blockstore without the provider (it needs to provide blocks),
				// and we cannot determine the reproviding strategy without the pinner/blockstore.
				// This deferred initialization allows us to create provider.System first,
				// then set the actual key provider function after all dependencies are ready.
				system.SetKeyProvider(keyProvider)
				return nil
			},
		})
	})
	return fx.Options(
		system,
		setKeyProvider,
	)
}

type dhtImpl interface {
	routing.Routing
	GetClosestPeers(context.Context, string) ([]peer.ID, error)
	Host() host.Host
	MessageSender() dht_pb.MessageSender
}
type addrsFilter interface {
	FilteredAddrs() []ma.Multiaddr
}

func SweepingProviderOpt(cfg *config.Config) fx.Option {
	reprovideInterval := cfg.Provide.DHT.Interval.WithDefault(config.DefaultProvideDHTInterval)
	type providerInput struct {
		fx.In
		DHT  routing.Routing `name:"dhtc"`
		Repo repo.Repo
	}
	sweepingReprovider := fx.Provide(func(in providerInput) (DHTProvider, *keystore.ResettableKeystore, error) {
		ds := in.Repo.Datastore()
		keyStore, err := keystore.NewResettableKeystore(ds,
			keystore.WithPrefixBits(16),
			keystore.WithDatastorePath("/provider/keystore"),
			keystore.WithBatchSize(int(cfg.Provide.DHT.KeyStoreBatchSize.WithDefault(config.DefaultProvideDHTKeyStoreBatchSize))),
		)
		if err != nil {
			return &NoopProvider{}, nil, err
		}
		var impl dhtImpl
		switch inDht := in.DHT.(type) {
		case *dht.IpfsDHT:
			if inDht != nil {
				impl = inDht
			}
		case *dual.DHT:
			if inDht != nil {
				prov, err := ddhtprovider.New(inDht,
					ddhtprovider.WithKeystore(keyStore),

					ddhtprovider.WithReprovideInterval(reprovideInterval),
					ddhtprovider.WithMaxReprovideDelay(time.Hour),
					ddhtprovider.WithOfflineDelay(cfg.Provide.DHT.OfflineDelay.WithDefault(config.DefaultProvideDHTOfflineDelay)),
					ddhtprovider.WithConnectivityCheckOnlineInterval(1*time.Minute),

					ddhtprovider.WithMaxWorkers(int(cfg.Provide.DHT.MaxWorkers.WithDefault(config.DefaultProvideDHTMaxWorkers))),
					ddhtprovider.WithDedicatedPeriodicWorkers(int(cfg.Provide.DHT.DedicatedPeriodicWorkers.WithDefault(config.DefaultProvideDHTDedicatedPeriodicWorkers))),
					ddhtprovider.WithDedicatedBurstWorkers(int(cfg.Provide.DHT.DedicatedBurstWorkers.WithDefault(config.DefaultProvideDHTDedicatedBurstWorkers))),
					ddhtprovider.WithMaxProvideConnsPerWorker(int(cfg.Provide.DHT.MaxProvideConnsPerWorker.WithDefault(config.DefaultProvideDHTMaxProvideConnsPerWorker))),
				)
				if err != nil {
					return nil, nil, err
				}
				_ = prov
				return prov, keyStore, nil
			}
		case *fullrt.FullRT:
			if inDht != nil {
				impl = inDht
			}
		}
		if impl == nil {
<<<<<<< HEAD
			return &NoopProvider{}, nil, nil
=======
			// No DHT available, check if HTTP provider is configured
			cfg, err := in.Repo.Config()
			if err == nil && cfg.HasHTTPProviderConfigured() {
				// HTTP provider is configured, return NoopProvider to allow HTTP-based providing
				return &NoopProvider{}, keyStore, nil
			}
			return &NoopProvider{}, nil, errors.New("provider: no valid DHT available for providing")
>>>>>>> 6fcbba4b
		}

		var selfAddrsFunc func() []ma.Multiaddr
		if imlpFilter, ok := impl.(addrsFilter); ok {
			selfAddrsFunc = imlpFilter.FilteredAddrs
		} else {
			selfAddrsFunc = func() []ma.Multiaddr { return impl.Host().Addrs() }
		}
		opts := []dhtprovider.Option{
			dhtprovider.WithKeystore(keyStore),
			dhtprovider.WithPeerID(impl.Host().ID()),
			dhtprovider.WithRouter(impl),
			dhtprovider.WithMessageSender(impl.MessageSender()),
			dhtprovider.WithSelfAddrs(selfAddrsFunc),
			dhtprovider.WithAddLocalRecord(func(h mh.Multihash) error {
				return impl.Provide(context.Background(), cid.NewCidV1(cid.Raw, h), false)
			}),

			dhtprovider.WithReplicationFactor(amino.DefaultBucketSize),
			dhtprovider.WithReprovideInterval(reprovideInterval),
			dhtprovider.WithMaxReprovideDelay(time.Hour),
			dhtprovider.WithOfflineDelay(cfg.Provide.DHT.OfflineDelay.WithDefault(config.DefaultProvideDHTOfflineDelay)),
			dhtprovider.WithConnectivityCheckOnlineInterval(1 * time.Minute),

			dhtprovider.WithMaxWorkers(int(cfg.Provide.DHT.MaxWorkers.WithDefault(config.DefaultProvideDHTMaxWorkers))),
			dhtprovider.WithDedicatedPeriodicWorkers(int(cfg.Provide.DHT.DedicatedPeriodicWorkers.WithDefault(config.DefaultProvideDHTDedicatedPeriodicWorkers))),
			dhtprovider.WithDedicatedBurstWorkers(int(cfg.Provide.DHT.DedicatedBurstWorkers.WithDefault(config.DefaultProvideDHTDedicatedBurstWorkers))),
			dhtprovider.WithMaxProvideConnsPerWorker(int(cfg.Provide.DHT.MaxProvideConnsPerWorker.WithDefault(config.DefaultProvideDHTMaxProvideConnsPerWorker))),
		}

		prov, err := dhtprovider.New(opts...)
		return prov, keyStore, err
	})

	type keystoreInput struct {
		fx.In
		Provider    DHTProvider
		KeyStore    *keystore.ResettableKeystore
		KeyProvider provider.KeyChanFunc
	}
	initKeyStore := fx.Invoke(func(lc fx.Lifecycle, in keystoreInput) {
		var (
			cancel context.CancelFunc
			done   = make(chan struct{})
		)

		syncKeyStore := func(ctx context.Context) error {
			kcf, err := in.KeyProvider(ctx)
			if err != nil {
				return err
			}
			if err := in.KeyStore.ResetCids(ctx, kcf); err != nil {
				return err
			}
			if err := in.Provider.RefreshSchedule(); err != nil {
				logger.Infow("refreshing provider schedule", "err", err)
			}
			return nil
		}

		lc.Append(fx.Hook{
			OnStart: func(ctx context.Context) error {
				// Set the KeyProvider as a garbage collection function for the
				// keystore. Periodically purge the KeyStore from all its keys and
				// replace them with the keys that needs to be reprovided, coming from
				// the KeyChanFunc. So far, this is the less worse way to remove CIDs
				// that shouldn't be reprovided from the provider's state.
				if err := syncKeyStore(ctx); err != nil {
					return err
				}

				gcCtx, c := context.WithCancel(context.Background())
				cancel = c

				go func() { // garbage collection loop for cids to reprovide
					defer close(done)
					ticker := time.NewTicker(reprovideInterval)
					defer ticker.Stop()

					for {
						select {
						case <-gcCtx.Done():
							return
						case <-ticker.C:
							if err := syncKeyStore(gcCtx); err != nil {
								logger.Errorw("provider keystore sync", "err", err)
							}
						}
					}
				}()
				return nil
			},
			OnStop: func(ctx context.Context) error {
				if cancel != nil {
					cancel()
				}
				select {
				case <-done:
				case <-ctx.Done():
					return ctx.Err()
				}
				// KeyStore state isn't be persisted across restarts.
				if err := in.KeyStore.Empty(ctx); err != nil {
					return err
				}
				return in.KeyStore.Close()
			},
		})
	})

	return fx.Options(
		sweepingReprovider,
		initKeyStore,
	)
}

// ONLINE/OFFLINE

// OnlineProviders groups units managing provide routing records online
func OnlineProviders(provide bool, cfg *config.Config) fx.Option {
	if !provide {
		return OfflineProviders()
	}

	providerStrategy := cfg.Provide.Strategy.WithDefault(config.DefaultProvideStrategy)

	strategyFlag := config.ParseProvideStrategy(providerStrategy)
	if strategyFlag == 0 {
		return fx.Error(fmt.Errorf("provider: unknown strategy %q", providerStrategy))
	}

	opts := []fx.Option{
		fx.Provide(setReproviderKeyProvider(providerStrategy)),
	}
	if cfg.Provide.DHT.SweepEnabled.WithDefault(config.DefaultProvideDHTSweepEnabled) {
		opts = append(opts, SweepingProviderOpt(cfg))
	} else {
		reprovideInterval := cfg.Provide.DHT.Interval.WithDefault(config.DefaultProvideDHTInterval)
		acceleratedDHTClient := cfg.Routing.AcceleratedDHTClient.WithDefault(config.DefaultAcceleratedDHTClient)
		provideWorkerCount := int(cfg.Provide.DHT.MaxWorkers.WithDefault(config.DefaultProvideDHTMaxWorkers))

		opts = append(opts, LegacyProviderOpt(reprovideInterval, providerStrategy, acceleratedDHTClient, provideWorkerCount))
	}

	return fx.Options(opts...)
}

// OfflineProviders groups units managing provide routing records offline
func OfflineProviders() fx.Option {
	return fx.Provide(func() DHTProvider {
		return &NoopProvider{}
	})
}

func mfsProvider(mfsRoot *mfs.Root, fetcher fetcher.Factory) provider.KeyChanFunc {
	return func(ctx context.Context) (<-chan cid.Cid, error) {
		err := mfsRoot.FlushMemFree(ctx)
		if err != nil {
			return nil, fmt.Errorf("provider: error flushing MFS, cannot provide MFS: %w", err)
		}
		rootNode, err := mfsRoot.GetDirectory().GetNode()
		if err != nil {
			return nil, fmt.Errorf("provider: error loading MFS root, cannot provide MFS: %w", err)
		}

		kcf := provider.NewDAGProvider(rootNode.Cid(), fetcher)
		return kcf(ctx)
	}
}

type provStrategyIn struct {
	fx.In
	Pinner               pin.Pinner
	Blockstore           blockstore.Blockstore
	OfflineIPLDFetcher   fetcher.Factory `name:"offlineIpldFetcher"`
	OfflineUnixFSFetcher fetcher.Factory `name:"offlineUnixfsFetcher"`
	MFSRoot              *mfs.Root
	Repo                 repo.Repo
}

type provStrategyOut struct {
	fx.Out
	ProvidingStrategy    config.ProvideStrategy
	ProvidingKeyChanFunc provider.KeyChanFunc
}

// createKeyProvider creates the appropriate KeyChanFunc based on strategy.
// Each strategy has different behavior:
// - "roots": Only root CIDs of pinned content
// - "pinned": All pinned content (roots + children)
// - "mfs": Only MFS content
// - "all": all blocks
func createKeyProvider(strategyFlag config.ProvideStrategy, in provStrategyIn) provider.KeyChanFunc {
	switch strategyFlag {
	case config.ProvideStrategyRoots:
		return provider.NewBufferedProvider(dspinner.NewPinnedProvider(true, in.Pinner, in.OfflineIPLDFetcher))
	case config.ProvideStrategyPinned:
		return provider.NewBufferedProvider(dspinner.NewPinnedProvider(false, in.Pinner, in.OfflineIPLDFetcher))
	case config.ProvideStrategyPinned | config.ProvideStrategyMFS:
		return provider.NewPrioritizedProvider(
			provider.NewBufferedProvider(dspinner.NewPinnedProvider(false, in.Pinner, in.OfflineIPLDFetcher)),
			mfsProvider(in.MFSRoot, in.OfflineUnixFSFetcher),
		)
	case config.ProvideStrategyMFS:
		return mfsProvider(in.MFSRoot, in.OfflineUnixFSFetcher)
	default: // "all", "", "flat" (compat)
		return in.Blockstore.AllKeysChan
	}
}

// detectStrategyChange checks if the reproviding strategy has changed from what's persisted.
// Returns: (previousStrategy, hasChanged, error)
func detectStrategyChange(ctx context.Context, strategy string, ds datastore.Datastore) (string, bool, error) {
	strategyKey := datastore.NewKey(reprovideStrategyKey)

	prev, err := ds.Get(ctx, strategyKey)
	if err != nil {
		if errors.Is(err, datastore.ErrNotFound) {
			return "", strategy != "", nil
		}
		return "", false, err
	}

	previousStrategy := string(prev)
	return previousStrategy, previousStrategy != strategy, nil
}

// persistStrategy saves the current reproviding strategy to the datastore.
// Empty string strategies are deleted rather than stored.
func persistStrategy(ctx context.Context, strategy string, ds datastore.Datastore) error {
	strategyKey := datastore.NewKey(reprovideStrategyKey)

	if strategy == "" {
		return ds.Delete(ctx, strategyKey)
	}
	return ds.Put(ctx, strategyKey, []byte(strategy))
}

// handleStrategyChange manages strategy change detection and queue clearing.
// Strategy change detection: when the reproviding strategy changes,
// we clear the provide queue to avoid unexpected behavior from mixing
// strategies. This ensures a clean transition between different providing modes.
func handleStrategyChange(strategy string, provider DHTProvider, ds datastore.Datastore) {
	ctx := context.Background()

	previous, changed, err := detectStrategyChange(ctx, strategy, ds)
	if err != nil {
		logger.Error("cannot read previous reprovide strategy", "err", err)
		return
	}

	if !changed {
		return
	}

	logger.Infow("Provide.Strategy changed, clearing provide queue", "previous", previous, "current", strategy)
	provider.Clear()

	if err := persistStrategy(ctx, strategy, ds); err != nil {
		logger.Error("cannot update reprovide strategy", "err", err)
	}
}

func setReproviderKeyProvider(strategy string) func(in provStrategyIn) provStrategyOut {
	strategyFlag := config.ParseProvideStrategy(strategy)

	return func(in provStrategyIn) provStrategyOut {
		// Create the appropriate key provider based on strategy
		kcf := createKeyProvider(strategyFlag, in)
		return provStrategyOut{
			ProvidingStrategy:    strategyFlag,
			ProvidingKeyChanFunc: kcf,
		}
	}
}<|MERGE_RESOLUTION|>--- conflicted
+++ resolved
@@ -355,17 +355,7 @@
 			}
 		}
 		if impl == nil {
-<<<<<<< HEAD
 			return &NoopProvider{}, nil, nil
-=======
-			// No DHT available, check if HTTP provider is configured
-			cfg, err := in.Repo.Config()
-			if err == nil && cfg.HasHTTPProviderConfigured() {
-				// HTTP provider is configured, return NoopProvider to allow HTTP-based providing
-				return &NoopProvider{}, keyStore, nil
-			}
-			return &NoopProvider{}, nil, errors.New("provider: no valid DHT available for providing")
->>>>>>> 6fcbba4b
 		}
 
 		var selfAddrsFunc func() []ma.Multiaddr
