--- conflicted
+++ resolved
@@ -37,19 +37,12 @@
 	"go.uber.org/fx"
 )
 
-<<<<<<< HEAD
 const (
 	// The size of a batch that will be used for calculating average announcement
 	// time per CID, inside of boxo/provider.ThroughputReport
 	// and in 'ipfs stats provide' report.
+  // Used when Provide.DHT.SweepEnabled=false
 	sampledBatchSize = 1000
-=======
-// The size of a batch that will be used for calculating average announcement
-// time per CID, inside of boxo/provider.ThroughputReport
-// and in 'ipfs stats provide' report.
-// Used when Provide.DHT.SweepEnabled=false
-const sampledBatchSize = 1000
->>>>>>> ae78c782
 
 	// Datastore key used to store previous reprovide strategy.
 	reprovideStrategyKey = "/reprovideStrategy"
