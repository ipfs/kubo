--- conflicted
+++ resolved
@@ -214,8 +214,8 @@
 				return nil, err
 			}
 
-			offineDag := merkledag.NewDAGService(blockservice.New(bs, offline.Exchange(bs)))
-			rnd, err := offineDag.Get(ctx, c)
+			offlineDag := merkledag.NewDAGService(blockservice.New(bs, offline.Exchange(bs)))
+			rnd, err := offlineDag.Get(ctx, c)
 			if err != nil {
 				return nil, fmt.Errorf("error loading filesroot from dagservice: %s", err)
 			}
@@ -230,12 +230,6 @@
 			return nil, err
 		}
 
-<<<<<<< HEAD
-		offlineDag := merkledag.NewDAGService(blockservice.New(bs, offline.Exchange(bs)))
-		rnd, err := offlineDag.Get(ctx, c)
-		if err != nil {
-			return nil, fmt.Errorf("error loading filesroot from dagservice: %s", err)
-=======
 		// MFS (Mutable File System) provider integration:
 		// Only pass the provider to MFS when the strategy includes "mfs".
 		// MFS will call Provide() on every DAGService.Add() operation,
@@ -245,7 +239,6 @@
 		strategyFlag := config.ParseReproviderStrategy(strategy)
 		if strategyFlag&config.ReproviderStrategyMFS == 0 {
 			prov = nil
->>>>>>> 8e5ef550
 		}
 
 		root, err := mfs.NewRoot(ctx, dag, nd, pf, prov)
