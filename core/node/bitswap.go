package node

import (
	"context"
	"io"
	"time"

	"github.com/dustin/go-humanize"
	"github.com/ipfs/boxo/bitswap"
	"github.com/ipfs/boxo/bitswap/client"
	"github.com/ipfs/boxo/bitswap/network"
	bsnet "github.com/ipfs/boxo/bitswap/network/bsnet"
	"github.com/ipfs/boxo/bitswap/network/httpnet"
	blockstore "github.com/ipfs/boxo/blockstore"
	exchange "github.com/ipfs/boxo/exchange"
	"github.com/ipfs/boxo/exchange/providing"
	provider "github.com/ipfs/boxo/provider"
	rpqm "github.com/ipfs/boxo/routing/providerquerymanager"
<<<<<<< HEAD
	version "github.com/ipfs/kubo"
=======
	"github.com/ipfs/go-cid"
	"github.com/ipfs/go-datastore"
	ipld "github.com/ipfs/go-ipld-format"
>>>>>>> e8ff2d59
	"github.com/ipfs/kubo/config"
	irouting "github.com/ipfs/kubo/routing"
	"github.com/libp2p/go-libp2p/core/host"
	"github.com/libp2p/go-libp2p/core/routing"
	"go.uber.org/fx"

	blocks "github.com/ipfs/go-block-format"
	"github.com/ipfs/kubo/core/node/helpers"
)

// Docs: https://github.com/ipfs/kubo/blob/master/docs/config.md#internalbitswap
const (
	DefaultEngineBlockstoreWorkerCount = 128
	DefaultTaskWorkerCount             = 8
	DefaultEngineTaskWorkerCount       = 8
	DefaultMaxOutstandingBytesPerPeer  = 1 << 20
	DefaultProviderSearchDelay         = 1000 * time.Millisecond
	DefaultMaxProviders                = 10 // matching BitswapClientDefaultMaxProviders from https://github.com/ipfs/boxo/blob/v0.29.1/bitswap/internal/defaults/defaults.go#L15
	DefaultWantHaveReplaceSize         = 1024
)

type bitswapOptionsOut struct {
	fx.Out

	BitswapOpts []bitswap.Option `group:"bitswap-options,flatten"`
}

// BitswapOptions creates configuration options for Bitswap from the config file
// and whether to provide data.
func BitswapOptions(cfg *config.Config) interface{} {
	return func() bitswapOptionsOut {
		var internalBsCfg config.InternalBitswap
		if cfg.Internal.Bitswap != nil {
			internalBsCfg = *cfg.Internal.Bitswap
		}

		opts := []bitswap.Option{
			bitswap.ProviderSearchDelay(internalBsCfg.ProviderSearchDelay.WithDefault(DefaultProviderSearchDelay)), // See https://github.com/ipfs/go-ipfs/issues/8807 for rationale
			bitswap.EngineBlockstoreWorkerCount(int(internalBsCfg.EngineBlockstoreWorkerCount.WithDefault(DefaultEngineBlockstoreWorkerCount))),
			bitswap.TaskWorkerCount(int(internalBsCfg.TaskWorkerCount.WithDefault(DefaultTaskWorkerCount))),
			bitswap.EngineTaskWorkerCount(int(internalBsCfg.EngineTaskWorkerCount.WithDefault(DefaultEngineTaskWorkerCount))),
			bitswap.MaxOutstandingBytesPerPeer(int(internalBsCfg.MaxOutstandingBytesPerPeer.WithDefault(DefaultMaxOutstandingBytesPerPeer))),
			bitswap.WithWantHaveReplaceSize(int(internalBsCfg.WantHaveReplaceSize.WithDefault(DefaultWantHaveReplaceSize))),
		}

		return bitswapOptionsOut{BitswapOpts: opts}
	}
}

type bitswapIn struct {
	fx.In

	Mctx        helpers.MetricsCtx
	Cfg         *config.Config
	Host        host.Host
	Rt          irouting.ProvideManyRouter
	Bs          blockstore.GCBlockstore
	BitswapOpts []bitswap.Option `group:"bitswap-options"`
}

// Bitswap creates the BitSwap server/client instance.
// If Bitswap.ServerEnabled is false, the node will act only as a client
// using an empty blockstore to prevent serving blocks to other peers.
func Bitswap(provide bool) interface{} {
	return func(in bitswapIn, lc fx.Lifecycle) (*bitswap.Bitswap, error) {
<<<<<<< HEAD
		var bitswapNetworks network.BitSwapNetwork
		bitswapLibp2p := bsnet.NewFromIpfsHost(in.Host)

		if httpCfg := in.Cfg.HTTPRetrieval; httpCfg.Enabled.WithDefault(config.DefaultHTTPRetrievalEnabled) {
			maxBlockSize, err := humanize.ParseBytes(httpCfg.MaxBlockSize.WithDefault(config.DefaultHTTPRetrievalMaxBlockSize))
			if err != nil {
				return nil, err
			}
			bitswapHTTP := httpnet.New(in.Host,
				httpnet.WithHTTPWorkers(int(httpCfg.NumWorkers.WithDefault(config.DefaultHTTPRetrievalNumWorkers))),
				httpnet.WithAllowlist(httpCfg.Allowlist),
				httpnet.WithDenylist(httpCfg.Denylist),
				httpnet.WithInsecureSkipVerify(httpCfg.TLSInsecureSkipVerify.WithDefault(config.DefaultHTTPRetrievalTLSInsecureSkipVerify)),
				httpnet.WithMaxBlockSize(int64(maxBlockSize)),
				httpnet.WithUserAgent(version.GetUserAgentVersion()),
			)
			bitswapNetworks = network.New(in.Host.Peerstore(), bitswapLibp2p, bitswapHTTP)
		} else {
			bitswapNetworks = bitswapLibp2p
		}

=======
		bitswapNetwork := bsnet.NewFromIpfsHost(in.Host)
		var blockstoree blockstore.Blockstore = in.Bs
>>>>>>> e8ff2d59
		var provider routing.ContentDiscovery

		if provide {

			var maxProviders int = DefaultMaxProviders
			if in.Cfg.Internal.Bitswap != nil {
				maxProviders = int(in.Cfg.Internal.Bitswap.ProviderSearchMaxResults.WithDefault(DefaultMaxProviders))
			}
<<<<<<< HEAD
			pqm, err := rpqm.New(bitswapLibp2p,
=======

			pqm, err := rpqm.New(bitswapNetwork,
>>>>>>> e8ff2d59
				in.Rt,
				rpqm.WithMaxProviders(maxProviders),
				rpqm.WithIgnoreProviders(in.Cfg.Routing.IgnoreProviders...),
			)
			if err != nil {
				return nil, err
			}
			in.BitswapOpts = append(in.BitswapOpts, bitswap.WithClientOption(client.WithDefaultProviderQueryManager(false)))
			in.BitswapOpts = append(in.BitswapOpts, bitswap.WithServerEnabled(true))
			provider = pqm
		} else {
			provider = nil
			// When server is disabled, use an empty blockstore to prevent serving blocks
			blockstoree = blockstore.NewBlockstore(datastore.NewMapDatastore())
			in.BitswapOpts = append(in.BitswapOpts, bitswap.WithServerEnabled(false))
		}
<<<<<<< HEAD
		bs := bitswap.New(helpers.LifecycleCtx(in.Mctx, lc), bitswapNetworks, provider, in.Bs, in.BitswapOpts...)
=======

		bs := bitswap.New(helpers.LifecycleCtx(in.Mctx, lc), bitswapNetwork, provider, blockstoree, in.BitswapOpts...)
>>>>>>> e8ff2d59

		lc.Append(fx.Hook{
			OnStop: func(ctx context.Context) error {
				return bs.Close()
			},
		})
		return bs, nil
	}
}

// OnlineExchange creates new LibP2P backed block exchange.
// Returns a no-op exchange if Bitswap is disabled.
func OnlineExchange(isBitswapActive bool) interface{} {
	return func(in *bitswap.Bitswap, lc fx.Lifecycle) exchange.Interface {
		if !isBitswapActive {
			return &noopExchange{closer: in}
		}
		lc.Append(fx.Hook{
			OnStop: func(ctx context.Context) error {
				return in.Close()
			},
		})
		return in
	}
}

type providingExchangeIn struct {
	fx.In

	BaseExch exchange.Interface
	Provider provider.System
}

// ProvidingExchange creates a providing.Exchange with the existing exchange
// and the provider.System.
// We cannot do this in OnlineExchange because it causes cycles so this is for
// a decorator.
func ProvidingExchange(provide bool) interface{} {
	return func(in providingExchangeIn, lc fx.Lifecycle) exchange.Interface {
		exch := in.BaseExch
		if provide {
			exch = providing.New(in.BaseExch, in.Provider)
			lc.Append(fx.Hook{
				OnStop: func(ctx context.Context) error {
					return exch.Close()
				},
			})
		}
		return exch
	}
}

type noopExchange struct {
	closer io.Closer
}

func (e *noopExchange) GetBlock(ctx context.Context, c cid.Cid) (blocks.Block, error) {
	return nil, ipld.ErrNotFound{Cid: c}
}

func (e *noopExchange) GetBlocks(ctx context.Context, cids []cid.Cid) (<-chan blocks.Block, error) {
	ch := make(chan blocks.Block)
	close(ch)
	return ch, nil
}

func (e *noopExchange) NotifyNewBlocks(ctx context.Context, blocks ...blocks.Block) error {
	return nil
}

func (e *noopExchange) Close() error {
	return e.closer.Close()
}<|MERGE_RESOLUTION|>--- conflicted
+++ resolved
@@ -16,13 +16,10 @@
 	"github.com/ipfs/boxo/exchange/providing"
 	provider "github.com/ipfs/boxo/provider"
 	rpqm "github.com/ipfs/boxo/routing/providerquerymanager"
-<<<<<<< HEAD
-	version "github.com/ipfs/kubo"
-=======
 	"github.com/ipfs/go-cid"
 	"github.com/ipfs/go-datastore"
 	ipld "github.com/ipfs/go-ipld-format"
->>>>>>> e8ff2d59
+	version "github.com/ipfs/kubo"
 	"github.com/ipfs/kubo/config"
 	irouting "github.com/ipfs/kubo/routing"
 	"github.com/libp2p/go-libp2p/core/host"
@@ -88,8 +85,8 @@
 // using an empty blockstore to prevent serving blocks to other peers.
 func Bitswap(provide bool) interface{} {
 	return func(in bitswapIn, lc fx.Lifecycle) (*bitswap.Bitswap, error) {
-<<<<<<< HEAD
 		var bitswapNetworks network.BitSwapNetwork
+		var bitswapBlockstore blockstore.Blockstore = in.Bs
 		bitswapLibp2p := bsnet.NewFromIpfsHost(in.Host)
 
 		if httpCfg := in.Cfg.HTTPRetrieval; httpCfg.Enabled.WithDefault(config.DefaultHTTPRetrievalEnabled) {
@@ -110,24 +107,14 @@
 			bitswapNetworks = bitswapLibp2p
 		}
 
-=======
-		bitswapNetwork := bsnet.NewFromIpfsHost(in.Host)
-		var blockstoree blockstore.Blockstore = in.Bs
->>>>>>> e8ff2d59
 		var provider routing.ContentDiscovery
 
 		if provide {
-
 			var maxProviders int = DefaultMaxProviders
 			if in.Cfg.Internal.Bitswap != nil {
 				maxProviders = int(in.Cfg.Internal.Bitswap.ProviderSearchMaxResults.WithDefault(DefaultMaxProviders))
 			}
-<<<<<<< HEAD
 			pqm, err := rpqm.New(bitswapLibp2p,
-=======
-
-			pqm, err := rpqm.New(bitswapNetwork,
->>>>>>> e8ff2d59
 				in.Rt,
 				rpqm.WithMaxProviders(maxProviders),
 				rpqm.WithIgnoreProviders(in.Cfg.Routing.IgnoreProviders...),
@@ -141,15 +128,10 @@
 		} else {
 			provider = nil
 			// When server is disabled, use an empty blockstore to prevent serving blocks
-			blockstoree = blockstore.NewBlockstore(datastore.NewMapDatastore())
+			bitswapBlockstore = blockstore.NewBlockstore(datastore.NewMapDatastore())
 			in.BitswapOpts = append(in.BitswapOpts, bitswap.WithServerEnabled(false))
 		}
-<<<<<<< HEAD
-		bs := bitswap.New(helpers.LifecycleCtx(in.Mctx, lc), bitswapNetworks, provider, in.Bs, in.BitswapOpts...)
-=======
-
-		bs := bitswap.New(helpers.LifecycleCtx(in.Mctx, lc), bitswapNetwork, provider, blockstoree, in.BitswapOpts...)
->>>>>>> e8ff2d59
+		bs := bitswap.New(helpers.LifecycleCtx(in.Mctx, lc), bitswapNetworks, provider, bitswapBlockstore, in.BitswapOpts...)
 
 		lc.Append(fx.Hook{
 			OnStop: func(ctx context.Context) error {
