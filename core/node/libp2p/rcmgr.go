--- conflicted
+++ resolved
@@ -19,7 +19,6 @@
 	"github.com/libp2p/go-libp2p/core/protocol"
 	rcmgr "github.com/libp2p/go-libp2p/p2p/host/resource-manager"
 	"github.com/multiformats/go-multiaddr"
-	"github.com/prometheus/client_golang/prometheus"
 	"go.uber.org/fx"
 )
 
@@ -69,13 +68,8 @@
 			if err != nil {
 				return nil, opts, err
 			}
-<<<<<<< HEAD
-			rcmgrObs.MustRegisterWith(prometheus.DefaultRegisterer)
-			ropts := []rcmgr.Option{rcmgr.WithTraceReporter(str)}
-=======
 
 			ropts := []rcmgr.Option{
-				rcmgr.WithMetrics(createRcmgrMetrics()),
 				rcmgr.WithTraceReporter(str),
 				rcmgr.WithLimitPerSubnet(
 					nil,
@@ -90,7 +84,6 @@
 						},
 					}),
 			}
->>>>>>> fa769f75
 
 			if len(cfg.ResourceMgr.Allowlist) > 0 {
 				var mas []multiaddr.Multiaddr
