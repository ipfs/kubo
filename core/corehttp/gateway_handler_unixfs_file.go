--- conflicted
+++ resolved
@@ -19,14 +19,10 @@
 
 // serveFile returns data behind a file along with HTTP headers based on
 // the file itself, its CID and the contentPath used for accessing it.
-<<<<<<< HEAD
-func (i *gatewayHandler) serveFile(w http.ResponseWriter, r *http.Request, contentPath ipath.Path, fileCid cid.Cid, file files.File, begin time.Time) {
-=======
 func (i *gatewayHandler) serveFile(w http.ResponseWriter, r *http.Request, resolvedPath ipath.Resolved, contentPath ipath.Path, file files.File, begin time.Time) {
 	_, span := tracing.Span(r.Context(), "Gateway", "ServeFile", trace.WithAttributes(attribute.String("path", resolvedPath.String())))
 	defer span.End()
 
->>>>>>> 4df7b792
 	// Set Cache-Control and read optional Last-Modified time
 	modtime := addCacheControlHeaders(w, r, contentPath, resolvedPath.Cid())
 
