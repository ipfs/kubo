package corehttp

import (
<<<<<<< HEAD
=======
	"context"
	"errors"
>>>>>>> 416f0250
	"fmt"
	"io"
	"net/http"
	gopath "path"
	"runtime/debug"
	"strings"
	"time"

<<<<<<< HEAD
	humanize "gx/ipfs/QmPSBJL4momYnE7DcUyk2DVhD6rH488ZmHBGLbxNdhU44K/go-humanize"
	"gx/ipfs/QmZy2y8t9zQH2a1b8q2ZSLKp17ATuJoCNxxyMFG5qFExpt/go-net/context"

	"errors"
	key "github.com/ipfs/go-ipfs/blocks/key"
=======
>>>>>>> 416f0250
	core "github.com/ipfs/go-ipfs/core"
	coreiface "github.com/ipfs/go-ipfs/core/coreapi/interface"
	"github.com/ipfs/go-ipfs/importer"
	chunk "github.com/ipfs/go-ipfs/importer/chunk"
	dag "github.com/ipfs/go-ipfs/merkledag"
<<<<<<< HEAD
	"github.com/ipfs/go-ipfs/namesys"
	pb "github.com/ipfs/go-ipfs/namesys/pb"
	path "github.com/ipfs/go-ipfs/path"
	"github.com/ipfs/go-ipfs/routing"
	dhtpb "github.com/ipfs/go-ipfs/routing/dht/pb"
	uio "github.com/ipfs/go-ipfs/unixfs/io"
	proto "gx/ipfs/QmZ4Qi3GaRbjcx28Sme5eMH7RQjGkt8wHxt2a65oLaeFEV/gogo-protobuf/proto"
=======
	dagutils "github.com/ipfs/go-ipfs/merkledag/utils"
	"github.com/ipfs/go-ipfs/namesys"
	path "github.com/ipfs/go-ipfs/path"
	ft "github.com/ipfs/go-ipfs/unixfs"

	humanize "gx/ipfs/QmPSBJL4momYnE7DcUyk2DVhD6rH488ZmHBGLbxNdhU44K/go-humanize"
	node "gx/ipfs/QmRSU5EqqWVZSNdbU51yXmVoF1uNw3JgTNB6RaiL7DZM16/go-ipld-node"
	routing "gx/ipfs/QmbkGVaN9W6RYJK4Ws5FvMKXKDqdRQ5snhtaa92qP6L8eU/go-libp2p-routing"
	cid "gx/ipfs/QmcTcsTvfaeEBRFo1TkFgT8sRmgi1n1LTZpecfVP8fzpGD/go-cid"
>>>>>>> 416f0250
)

const (
	ipfsPathPrefix = "/ipfs/"
	ipnsPathPrefix = "/ipns/"
)

// gatewayHandler is a HTTP handler that serves IPFS objects (accessible by default at /ipfs/<path>)
// (it serves requests like GET /ipfs/QmVRzPKPzNtSrEzBFm2UZfxmPAgnaLke4DMcerbsGGSaFe/link)
type gatewayHandler struct {
	node   *core.IpfsNode
	config GatewayConfig
	api    coreiface.UnixfsAPI
}

func newGatewayHandler(n *core.IpfsNode, c GatewayConfig, api coreiface.UnixfsAPI) *gatewayHandler {
	i := &gatewayHandler{
		node:   n,
		config: c,
		api:    api,
	}
	return i
}

// TODO(cryptix):  find these helpers somewhere else
func (i *gatewayHandler) newDagFromReader(r io.Reader) (node.Node, error) {
	// TODO(cryptix): change and remove this helper once PR1136 is merged
	// return ufs.AddFromReader(i.node, r.Body)
	return importer.BuildDagFromReader(
		i.node.DAG,
		chunk.DefaultSplitter(r))
}

// TODO(btc): break this apart into separate handlers using a more expressive muxer
func (i *gatewayHandler) ServeHTTP(w http.ResponseWriter, r *http.Request) {
	ctx, cancel := context.WithTimeout(i.node.Context(), time.Hour)
	// the hour is a hard fallback, we don't expect it to happen, but just in case
	defer cancel()

	if cn, ok := w.(http.CloseNotifier); ok {
		clientGone := cn.CloseNotify()
		go func() {
			select {
			case <-clientGone:
			case <-ctx.Done():
			}
			cancel()
		}()
	}

	defer func() {
		if r := recover(); r != nil {
			log.Error("A panic occurred in the gateway handler!")
			log.Error(r)
			debug.PrintStack()
		}
	}()

	if i.config.Authenticated {
		if i.config.Username == "" || i.config.Password == "" {
			cookie, err := r.Cookie("OpenBazaar_Auth_Cookie")
			if err != nil {
				w.WriteHeader(http.StatusForbidden)
				fmt.Fprint(w, "403 - Forbidden")
				return
			}
			if i.config.Cookie.Value != cookie.Value {
				w.WriteHeader(http.StatusForbidden)
				fmt.Fprint(w, "403 - Forbidden")
				return
			}
		} else {
			username, password, ok := r.BasicAuth()
			if !ok || username != i.config.Username || password != i.config.Password {
				w.WriteHeader(http.StatusForbidden)
				fmt.Fprint(w, "403 - Forbidden")
				return
			}
		}
	}

	if i.config.Writable {
		switch r.Method {
		case "POST":
			i.postHandler(ctx, w, r)
			return
		case "PUT":
			i.putHandler(w, r)
			return
		case "DELETE":
			i.deleteHandler(w, r)
			return
		}
	}

	if r.Method == "GET" || r.Method == "HEAD" {
		i.getOrHeadHandler(ctx, w, r)
		return
	}

	if r.Method == "OPTIONS" {
		i.optionsHandler(w, r)
		return
	}

	errmsg := "Method " + r.Method + " not allowed: "
	if !i.config.Writable {
		w.WriteHeader(http.StatusMethodNotAllowed)
		errmsg = errmsg + "read only access"
	} else {
		w.WriteHeader(http.StatusBadRequest)
		errmsg = errmsg + "bad request for " + r.URL.Path
	}
	fmt.Fprint(w, errmsg)
	log.Error(errmsg) // TODO(cryptix): log errors until we have a better way to expose these (counter metrics maybe)
}

func (i *gatewayHandler) optionsHandler(w http.ResponseWriter, r *http.Request) {
	/*
		OPTIONS is a noop request that is used by the browsers to check
		if server accepts cross-site XMLHttpRequest (indicated by the presence of CORS headers)
		https://developer.mozilla.org/en-US/docs/Web/HTTP/Access_control_CORS#Preflighted_requests
	*/
	i.addUserHeaders(w) // return all custom headers (including CORS ones, if set)
}

func (i *gatewayHandler) getOrHeadHandler(ctx context.Context, w http.ResponseWriter, r *http.Request) {

	// If this is an ipns query and the user passed in a blockchain ID handle, let's resolve it into a peer ID.
	var paths []string = strings.Split(r.URL.Path, "/")
	if paths[1] == "ipns" && paths[2][0:1] == "@" {
		peerID, err := i.config.Resolver.Resolve(paths[2])
		if err != nil {
			webError(w, "Path Resolve error", err, http.StatusBadRequest)
			return
		}
		r.URL.Path = strings.Replace(r.URL.Path, paths[2], peerID, 1)
	}

	unmodifiedURLPath := r.URL.Path

	// If this is an ipns query let's check to see if it's using our own peer ID.
	// If so let's resolve it locally instead of going out to the network.
	var ownID bool = false
	if paths[1] == "ipns" && paths[2] == i.node.Identity.Pretty() {
		id := i.node.Identity
		_, ipnskey := namesys.IpnsKeysForID(id)
		ival, _ := i.node.Repo.Datastore().Get(ipnskey.DsKey())
		val := ival.([]byte)
		dhtrec := new(dhtpb.Record)
		proto.Unmarshal(val, dhtrec)
		e := new(pb.IpnsEntry)
		proto.Unmarshal(dhtrec.GetValue(), e)
		pth := path.Path(e.Value).String()
		pth = "/ipfs/" + pth
		for _, p := range paths[3:] {
			pth += "/" + p
		}
		r.URL.Path = pth
		ownID = true
	}

	urlPath := r.URL.Path

	// If the gateway is behind a reverse proxy and mounted at a sub-path,
	// the prefix header can be set to signal this sub-path.
	// It will be prepended to links in directory listings and the index.html redirect.
	prefix := ""
	if prefixHdr := r.Header["X-Ipfs-Gateway-Prefix"]; len(prefixHdr) > 0 {
		prfx := prefixHdr[0]
		for _, p := range i.config.PathPrefixes {
			if prfx == p || strings.HasPrefix(prfx, p+"/") {
				prefix = prfx
				break
			}
		}
	}

	// IPNSHostnameOption might have constructed an IPNS path using the Host header.
	// In this case, we need the original path for constructing redirects
	// and links that match the requested URL.
	// For example, http://example.net would become /ipns/example.net, and
	// the redirects and links would end up as http://example.net/ipns/example.net
	originalUrlPath := prefix + urlPath
	ipnsHostname := false
	if hdr := r.Header["X-Ipns-Original-Path"]; len(hdr) > 0 {
		originalUrlPath = prefix + hdr[0]
		ipnsHostname = true
	}

	dr, err := i.api.Cat(ctx, urlPath)
	dir := false
	switch err {
	case nil:
		// core.Resolve worked
		defer dr.Close()
	case coreiface.ErrIsDir:
		dir = true
	case namesys.ErrResolveFailed:
		// Don't log that error as it is just noise
		w.WriteHeader(http.StatusInternalServerError)
		fmt.Fprintf(w, "Path Resolve error: %s", err.Error())
		log.Info("Path Resolve error: %s", err.Error())
		return
	case coreiface.ErrOffline:
		if !i.node.OnlineMode() {
			w.WriteHeader(http.StatusServiceUnavailable)
			fmt.Fprint(w, "Could not resolve path. Node is in offline mode.")
			return
		}
		fallthrough
	default:
		// all other erros
		webError(w, "Path Resolve error", err, http.StatusBadRequest)
		return
	}

	etag := gopath.Base(urlPath)
	if r.Header.Get("If-None-Match") == etag {
		w.WriteHeader(http.StatusNotModified)
		return
	}

	i.addUserHeaders(w) // ok, _now_ write user's headers.
	w.Header().Set("X-IPFS-Path", urlPath)

	// set 'allowed' headers
	w.Header().Set("Access-Control-Allow-Headers", "X-Stream-Output, X-Chunked-Output")
	// expose those headers
	w.Header().Set("Access-Control-Expose-Headers", "X-Stream-Output, X-Chunked-Output")

	// set these headers _after_ the error, for we may just not have it
	// and dont want the client to cache a 500 response...
	// and only if it's /ipfs!
	// TODO: break this out when we split /ipfs /ipns routes.
	modtime := time.Now()
	if strings.HasPrefix(unmodifiedURLPath, ipfsPathPrefix) {
		w.Header().Set("Etag", etag)
		w.Header().Set("Cache-Control", "public, max-age=29030400, immutable")
		// set modtime to a really long time ago, since files are immutable and should stay cached
		modtime = time.Unix(1, 0)
	} else if strings.HasPrefix(unmodifiedURLPath, ipnsPathPrefix) && !ownID { // cache ipns returns for 10 minutes
		w.Header().Set("Cache-Control", "public, max-age=600, immutable")
	}

	if !dir {
		name := gopath.Base(urlPath)
		http.ServeContent(w, r, name, modtime, dr)
		return
	}

	links, err := i.api.Ls(ctx, urlPath)
	if err != nil {
		internalWebError(w, err)
		return
	}

	// storage for directory listing
	var dirListing []directoryItem
	// loop through files
	foundIndex := false
	for _, link := range links {
		if link.Name == "index.html" {
			log.Debugf("found index.html link for %s", urlPath)
			foundIndex = true

			if urlPath[len(urlPath)-1] != '/' {
				// See comment above where originalUrlPath is declared.
				http.Redirect(w, r, originalUrlPath+"/", 302)
				log.Debugf("redirect to %s", originalUrlPath+"/")
				return
			}

			p, err := path.ParsePath(urlPath + "/index.html")
			if err != nil {
				internalWebError(w, err)
				return
			}

			// return index page instead.
			dr, err := i.api.Cat(ctx, p.String())
			if err != nil {
				internalWebError(w, err)
				return
			}
			defer dr.Close()

			// write to request
			http.ServeContent(w, r, "index.html", modtime, dr)
			break
		}

		// See comment above where originalUrlPath is declared.
		di := directoryItem{humanize.Bytes(link.Size), link.Name, gopath.Join(originalUrlPath, link.Name)}
		dirListing = append(dirListing, di)
	}

	if !foundIndex {
		if r.Method != "HEAD" {
			// construct the correct back link
			// https://github.com/ipfs/go-ipfs/issues/1365
			var backLink string = prefix + urlPath

			// don't go further up than /ipfs/$hash/
			pathSplit := path.SplitList(backLink)
			switch {
			// keep backlink
			case len(pathSplit) == 3: // url: /ipfs/$hash

			// keep backlink
			case len(pathSplit) == 4 && pathSplit[3] == "": // url: /ipfs/$hash/

			// add the correct link depending on wether the path ends with a slash
			default:
				if strings.HasSuffix(backLink, "/") {
					backLink += "./.."
				} else {
					backLink += "/.."
				}
			}

			// strip /ipfs/$hash from backlink if IPNSHostnameOption touched the path.
			if ipnsHostname {
				backLink = prefix + "/"
				if len(pathSplit) > 5 {
					// also strip the trailing segment, because it's a backlink
					backLinkParts := pathSplit[3 : len(pathSplit)-2]
					backLink += path.Join(backLinkParts) + "/"
				}
			}

			// See comment above where originalUrlPath is declared.
			tplData := listingTemplateData{
				Listing:  dirListing,
				Path:     originalUrlPath,
				BackLink: backLink,
			}
			err := listingTemplate.Execute(w, tplData)
			if err != nil {
				internalWebError(w, err)
				return
			}
		}
	}
}

func (i *gatewayHandler) postHandler(ctx context.Context, w http.ResponseWriter, r *http.Request) {
	k, err := i.api.Add(ctx, r.Body)
	if err != nil {
		internalWebError(w, err)
		return
	}

	i.addUserHeaders(w) // ok, _now_ write user's headers.
	w.Header().Set("IPFS-Hash", k.String())
	http.Redirect(w, r, ipfsPathPrefix+k.String(), http.StatusCreated)
}

func (i *gatewayHandler) putHandler(w http.ResponseWriter, r *http.Request) {
	ctx, cancel := context.WithTimeout(i.node.Context(), time.Second*300)

<<<<<<< HEAD
	var paths []string = strings.Split(r.URL.Path, "/")
	if paths[1] != "ipfs" {
		webError(w, "Cannot put to IPNS", errors.New("Cannot put to IPNS"), http.StatusInternalServerError)
		cancel()
=======
	rootPath, err := path.ParsePath(r.URL.Path)
	if err != nil {
		webError(w, "putHandler: IPFS path not valid", err, http.StatusBadRequest)
>>>>>>> 416f0250
		return
	}
	if len(paths) != 3 {
		webError(w, "Path must contain only one hash", errors.New("Path must contain only one hash"), http.StatusInternalServerError)
		cancel()
		return
	}
<<<<<<< HEAD
	go func() {
		node, err := i.node.DAG.Get(ctx, key.B58KeyDecode(paths[2]))
=======

	var newnode node.Node
	if rsegs[len(rsegs)-1] == "QmUNLLsPACCz1vLxQVkXqqLX5R1X345qqfHbsf67hvA3Nn" {
		newnode = ft.EmptyDirNode()
	} else {
		putNode, err := i.newDagFromReader(r.Body)
>>>>>>> 416f0250
		if err != nil {
			return
		}
<<<<<<< HEAD
		dag.FetchGraph(ctx, node, i.node.DAG)
	}()

	i.addUserHeaders(w)
	return
=======
		newnode = putNode
	}

	var newPath string
	if len(rsegs) > 1 {
		newPath = path.Join(rsegs[2:])
	}

	var newcid *cid.Cid
	rnode, err := core.Resolve(ctx, i.node.Namesys, i.node.Resolver, rootPath)
	switch ev := err.(type) {
	case path.ErrNoLink:
		// ev.Node < node where resolve failed
		// ev.Name < new link
		// but we need to patch from the root
		c, err := cid.Decode(rsegs[1])
		if err != nil {
			webError(w, "putHandler: bad input path", err, http.StatusBadRequest)
			return
		}

		rnode, err := i.node.DAG.Get(ctx, c)
		if err != nil {
			webError(w, "putHandler: Could not create DAG from request", err, http.StatusInternalServerError)
			return
		}

		pbnd, ok := rnode.(*dag.ProtoNode)
		if !ok {
			webError(w, "Cannot read non protobuf nodes through gateway", dag.ErrNotProtobuf, http.StatusBadRequest)
			return
		}

		e := dagutils.NewDagEditor(pbnd, i.node.DAG)
		err = e.InsertNodeAtPath(ctx, newPath, newnode, ft.EmptyDirNode)
		if err != nil {
			webError(w, "putHandler: InsertNodeAtPath failed", err, http.StatusInternalServerError)
			return
		}

		nnode, err := e.Finalize(i.node.DAG)
		if err != nil {
			webError(w, "putHandler: could not get node", err, http.StatusInternalServerError)
			return
		}

		newcid = nnode.Cid()

	case nil:
		pbnd, ok := rnode.(*dag.ProtoNode)
		if !ok {
			webError(w, "Cannot read non protobuf nodes through gateway", dag.ErrNotProtobuf, http.StatusBadRequest)
			return
		}

		pbnewnode, ok := newnode.(*dag.ProtoNode)
		if !ok {
			webError(w, "Cannot read non protobuf nodes through gateway", dag.ErrNotProtobuf, http.StatusBadRequest)
			return
		}

		// object set-data case
		pbnd.SetData(pbnewnode.Data())

		newcid, err = i.node.DAG.Add(pbnd)
		if err != nil {
			nnk := newnode.Cid()
			rk := pbnd.Cid()
			webError(w, fmt.Sprintf("putHandler: Could not add newnode(%q) to root(%q)", nnk.String(), rk.String()), err, http.StatusInternalServerError)
			return
		}
	default:
		log.Warningf("putHandler: unhandled resolve error %T", ev)
		webError(w, "could not resolve root DAG", ev, http.StatusInternalServerError)
		return
	}

	i.addUserHeaders(w) // ok, _now_ write user's headers.
	w.Header().Set("IPFS-Hash", newcid.String())
	http.Redirect(w, r, gopath.Join(ipfsPathPrefix, newcid.String(), newPath), http.StatusCreated)
>>>>>>> 416f0250
}

func (i *gatewayHandler) deleteHandler(w http.ResponseWriter, r *http.Request) {
	urlPath := r.URL.Path
	ctx, cancel := context.WithCancel(i.node.Context())
	defer cancel()

	p, err := path.ParsePath(urlPath)
	if err != nil {
		webError(w, "failed to parse path", err, http.StatusBadRequest)
		return
	}

	c, components, err := path.SplitAbsPath(p)
	if err != nil {
		webError(w, "Could not split path", err, http.StatusInternalServerError)
		return
	}

	tctx, cancel := context.WithTimeout(ctx, time.Minute)
	defer cancel()
	rootnd, err := i.node.Resolver.DAG.Get(tctx, c)
	if err != nil {
		webError(w, "Could not resolve root object", err, http.StatusBadRequest)
		return
	}

	pathNodes, err := i.node.Resolver.ResolveLinks(tctx, rootnd, components[:len(components)-1])
	if err != nil {
		webError(w, "Could not resolve parent object", err, http.StatusBadRequest)
		return
	}

	pbnd, ok := pathNodes[len(pathNodes)-1].(*dag.ProtoNode)
	if !ok {
		webError(w, "Cannot read non protobuf nodes through gateway", dag.ErrNotProtobuf, http.StatusBadRequest)
		return
	}

	// TODO(cyrptix): assumes len(pathNodes) > 1 - not found is an error above?
	err = pbnd.RemoveNodeLink(components[len(components)-1])
	if err != nil {
		webError(w, "Could not delete link", err, http.StatusBadRequest)
		return
	}

	var newnode *dag.ProtoNode = pbnd
	for j := len(pathNodes) - 2; j >= 0; j-- {
		if _, err := i.node.DAG.Add(newnode); err != nil {
			webError(w, "Could not add node", err, http.StatusInternalServerError)
			return
		}

		pathpb, ok := pathNodes[j].(*dag.ProtoNode)
		if !ok {
			webError(w, "Cannot read non protobuf nodes through gateway", dag.ErrNotProtobuf, http.StatusBadRequest)
			return
		}

		newnode, err = pathpb.UpdateNodeLink(components[j], newnode)
		if err != nil {
			webError(w, "Could not update node links", err, http.StatusInternalServerError)
			return
		}
	}

	if _, err := i.node.DAG.Add(newnode); err != nil {
		webError(w, "Could not add root node", err, http.StatusInternalServerError)
		return
	}

	// Redirect to new path
	ncid := newnode.Cid()

	i.addUserHeaders(w) // ok, _now_ write user's headers.
	w.Header().Set("IPFS-Hash", ncid.String())
	http.Redirect(w, r, gopath.Join(ipfsPathPrefix+ncid.String(), path.Join(components[:len(components)-1])), http.StatusCreated)
}

func (i *gatewayHandler) addUserHeaders(w http.ResponseWriter) {
	for k, v := range i.config.Headers {
		w.Header()[k] = v
	}
}

func webError(w http.ResponseWriter, message string, err error, defaultCode int) {
	if _, ok := err.(path.ErrNoLink); ok {
		webErrorWithCode(w, message, err, http.StatusNotFound)
	} else if err == routing.ErrNotFound {
		webErrorWithCode(w, message, err, http.StatusNotFound)
	} else if err == context.DeadlineExceeded {
		webErrorWithCode(w, message, err, http.StatusRequestTimeout)
	} else {
		webErrorWithCode(w, message, err, defaultCode)
	}
}

func webErrorWithCode(w http.ResponseWriter, message string, err error, code int) {
	w.WriteHeader(code)

	log.Errorf("%s: %s", message, err) // TODO(cryptix): log until we have a better way to expose these (counter metrics maybe)
	fmt.Fprintf(w, "%s: %s", message, err)
}

// return a 500 error and log
func internalWebError(w http.ResponseWriter, err error) {
	webErrorWithCode(w, "internalWebError", err, http.StatusInternalServerError)
}<|MERGE_RESOLUTION|>--- conflicted
+++ resolved
@@ -1,11 +1,8 @@
 package corehttp
 
 import (
-<<<<<<< HEAD
-=======
 	"context"
 	"errors"
->>>>>>> 416f0250
 	"fmt"
 	"io"
 	"net/http"
@@ -14,28 +11,11 @@
 	"strings"
 	"time"
 
-<<<<<<< HEAD
-	humanize "gx/ipfs/QmPSBJL4momYnE7DcUyk2DVhD6rH488ZmHBGLbxNdhU44K/go-humanize"
-	"gx/ipfs/QmZy2y8t9zQH2a1b8q2ZSLKp17ATuJoCNxxyMFG5qFExpt/go-net/context"
-
-	"errors"
-	key "github.com/ipfs/go-ipfs/blocks/key"
-=======
->>>>>>> 416f0250
 	core "github.com/ipfs/go-ipfs/core"
 	coreiface "github.com/ipfs/go-ipfs/core/coreapi/interface"
 	"github.com/ipfs/go-ipfs/importer"
 	chunk "github.com/ipfs/go-ipfs/importer/chunk"
 	dag "github.com/ipfs/go-ipfs/merkledag"
-<<<<<<< HEAD
-	"github.com/ipfs/go-ipfs/namesys"
-	pb "github.com/ipfs/go-ipfs/namesys/pb"
-	path "github.com/ipfs/go-ipfs/path"
-	"github.com/ipfs/go-ipfs/routing"
-	dhtpb "github.com/ipfs/go-ipfs/routing/dht/pb"
-	uio "github.com/ipfs/go-ipfs/unixfs/io"
-	proto "gx/ipfs/QmZ4Qi3GaRbjcx28Sme5eMH7RQjGkt8wHxt2a65oLaeFEV/gogo-protobuf/proto"
-=======
 	dagutils "github.com/ipfs/go-ipfs/merkledag/utils"
 	"github.com/ipfs/go-ipfs/namesys"
 	path "github.com/ipfs/go-ipfs/path"
@@ -45,7 +25,7 @@
 	node "gx/ipfs/QmRSU5EqqWVZSNdbU51yXmVoF1uNw3JgTNB6RaiL7DZM16/go-ipld-node"
 	routing "gx/ipfs/QmbkGVaN9W6RYJK4Ws5FvMKXKDqdRQ5snhtaa92qP6L8eU/go-libp2p-routing"
 	cid "gx/ipfs/QmcTcsTvfaeEBRFo1TkFgT8sRmgi1n1LTZpecfVP8fzpGD/go-cid"
->>>>>>> 416f0250
+
 )
 
 const (
@@ -407,16 +387,10 @@
 func (i *gatewayHandler) putHandler(w http.ResponseWriter, r *http.Request) {
 	ctx, cancel := context.WithTimeout(i.node.Context(), time.Second*300)
 
-<<<<<<< HEAD
 	var paths []string = strings.Split(r.URL.Path, "/")
 	if paths[1] != "ipfs" {
 		webError(w, "Cannot put to IPNS", errors.New("Cannot put to IPNS"), http.StatusInternalServerError)
 		cancel()
-=======
-	rootPath, err := path.ParsePath(r.URL.Path)
-	if err != nil {
-		webError(w, "putHandler: IPFS path not valid", err, http.StatusBadRequest)
->>>>>>> 416f0250
 		return
 	}
 	if len(paths) != 3 {
@@ -424,108 +398,17 @@
 		cancel()
 		return
 	}
-<<<<<<< HEAD
+
 	go func() {
 		node, err := i.node.DAG.Get(ctx, key.B58KeyDecode(paths[2]))
-=======
-
-	var newnode node.Node
-	if rsegs[len(rsegs)-1] == "QmUNLLsPACCz1vLxQVkXqqLX5R1X345qqfHbsf67hvA3Nn" {
-		newnode = ft.EmptyDirNode()
-	} else {
-		putNode, err := i.newDagFromReader(r.Body)
->>>>>>> 416f0250
 		if err != nil {
 			return
 		}
-<<<<<<< HEAD
 		dag.FetchGraph(ctx, node, i.node.DAG)
 	}()
 
 	i.addUserHeaders(w)
 	return
-=======
-		newnode = putNode
-	}
-
-	var newPath string
-	if len(rsegs) > 1 {
-		newPath = path.Join(rsegs[2:])
-	}
-
-	var newcid *cid.Cid
-	rnode, err := core.Resolve(ctx, i.node.Namesys, i.node.Resolver, rootPath)
-	switch ev := err.(type) {
-	case path.ErrNoLink:
-		// ev.Node < node where resolve failed
-		// ev.Name < new link
-		// but we need to patch from the root
-		c, err := cid.Decode(rsegs[1])
-		if err != nil {
-			webError(w, "putHandler: bad input path", err, http.StatusBadRequest)
-			return
-		}
-
-		rnode, err := i.node.DAG.Get(ctx, c)
-		if err != nil {
-			webError(w, "putHandler: Could not create DAG from request", err, http.StatusInternalServerError)
-			return
-		}
-
-		pbnd, ok := rnode.(*dag.ProtoNode)
-		if !ok {
-			webError(w, "Cannot read non protobuf nodes through gateway", dag.ErrNotProtobuf, http.StatusBadRequest)
-			return
-		}
-
-		e := dagutils.NewDagEditor(pbnd, i.node.DAG)
-		err = e.InsertNodeAtPath(ctx, newPath, newnode, ft.EmptyDirNode)
-		if err != nil {
-			webError(w, "putHandler: InsertNodeAtPath failed", err, http.StatusInternalServerError)
-			return
-		}
-
-		nnode, err := e.Finalize(i.node.DAG)
-		if err != nil {
-			webError(w, "putHandler: could not get node", err, http.StatusInternalServerError)
-			return
-		}
-
-		newcid = nnode.Cid()
-
-	case nil:
-		pbnd, ok := rnode.(*dag.ProtoNode)
-		if !ok {
-			webError(w, "Cannot read non protobuf nodes through gateway", dag.ErrNotProtobuf, http.StatusBadRequest)
-			return
-		}
-
-		pbnewnode, ok := newnode.(*dag.ProtoNode)
-		if !ok {
-			webError(w, "Cannot read non protobuf nodes through gateway", dag.ErrNotProtobuf, http.StatusBadRequest)
-			return
-		}
-
-		// object set-data case
-		pbnd.SetData(pbnewnode.Data())
-
-		newcid, err = i.node.DAG.Add(pbnd)
-		if err != nil {
-			nnk := newnode.Cid()
-			rk := pbnd.Cid()
-			webError(w, fmt.Sprintf("putHandler: Could not add newnode(%q) to root(%q)", nnk.String(), rk.String()), err, http.StatusInternalServerError)
-			return
-		}
-	default:
-		log.Warningf("putHandler: unhandled resolve error %T", ev)
-		webError(w, "could not resolve root DAG", ev, http.StatusInternalServerError)
-		return
-	}
-
-	i.addUserHeaders(w) // ok, _now_ write user's headers.
-	w.Header().Set("IPFS-Hash", newcid.String())
-	http.Redirect(w, r, gopath.Join(ipfsPathPrefix, newcid.String(), newPath), http.StatusCreated)
->>>>>>> 416f0250
 }
 
 func (i *gatewayHandler) deleteHandler(w http.ResponseWriter, r *http.Request) {
