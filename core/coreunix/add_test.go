package coreunix

import (
	"bytes"
	"context"
	"io"
	"io/ioutil"
	"math/rand"
	"os"
	"testing"
	"time"

	"github.com/ipfs/go-ipfs/blocks"
	"github.com/ipfs/go-ipfs/blocks/blockstore"
	"github.com/ipfs/go-ipfs/blockservice"
	"github.com/ipfs/go-ipfs/commands/files"
	"github.com/ipfs/go-ipfs/core"
	dag "github.com/ipfs/go-ipfs/merkledag"
	"github.com/ipfs/go-ipfs/pin/gc"
	"github.com/ipfs/go-ipfs/repo"
	"github.com/ipfs/go-ipfs/repo/config"
	pi "github.com/ipfs/go-ipfs/thirdparty/posinfo"
	"github.com/ipfs/go-ipfs/thirdparty/testutil"

	cid "gx/ipfs/QmXUuRadqDq5BuFWzVU6VuKaSjTcNm1gNCtLvvP1TJCW4z/go-cid"
)

func TestAddRecursive(t *testing.T) {
	r := &repo.Mock{
		C: config.Config{
			Identity: config.Identity{
				PeerID: "Qmfoo", // required by offline node
			},
		},
		D: testutil.ThreadSafeCloserMapDatastore(),
	}
	node, err := core.NewNode(context.Background(), &core.BuildCfg{Repo: r})
	if err != nil {
		t.Fatal(err)
	}
	if k, err := AddR(node, "test_data"); err != nil {
		t.Fatal(err)
	} else if k != "QmWCCga8AbTyfAQ7pTnGT6JgmRMAB3Qp8ZmTEFi5q5o8jC" {
		t.Fatal("keys do not match: ", k)
	}
}

func TestAddGCLive(t *testing.T) {
	r := &repo.Mock{
		C: config.Config{
			Identity: config.Identity{
				PeerID: "Qmfoo", // required by offline node
			},
		},
		D: testutil.ThreadSafeCloserMapDatastore(),
	}
	node, err := core.NewNode(context.Background(), &core.BuildCfg{Repo: r})
	if err != nil {
		t.Fatal(err)
	}

	errs := make(chan error)
	out := make(chan interface{})
	adder, err := NewAdder(context.Background(), node.Pinning, node.Blockstore, node.DAG, true)
	if err != nil {
		t.Fatal(err)
	}
	adder.Out = out

	dataa := ioutil.NopCloser(bytes.NewBufferString("testfileA"))
	rfa := files.NewReaderFile("a", "a", dataa, nil)

	// make two files with pipes so we can 'pause' the add for timing of the test
	piper, pipew := io.Pipe()
	hangfile := files.NewReaderFile("b", "b", piper, nil)

	datad := ioutil.NopCloser(bytes.NewBufferString("testfileD"))
	rfd := files.NewReaderFile("d", "d", datad, nil)

	slf := files.NewSliceFile("files", "files", []files.File{rfa, hangfile, rfd})

	addDone := make(chan struct{})
	go func() {
		defer close(addDone)
		defer close(out)
		err := adder.AddFile(slf)

		if err != nil {
			t.Fatal(err)
		}

	}()

	addedHashes := make(map[string]struct{})
	select {
	case o := <-out:
		addedHashes[o.(*AddedObject).Hash] = struct{}{}
	case <-addDone:
		t.Fatal("add shouldnt complete yet")
	}

	var gcout <-chan *cid.Cid
	gcstarted := make(chan struct{})
	go func() {
		defer close(gcstarted)
		gcchan, err := gc.GC(context.Background(), node.Blockstore, node.DAG, node.Pinning, nil)
		if err != nil {
			log.Error("GC ERROR:", err)
			errs <- err
			return
		}

		gcout = gcchan
	}()

	// gc shouldnt start until we let the add finish its current file.
	pipew.Write([]byte("some data for file b"))

	select {
	case <-gcstarted:
		t.Fatal("gc shouldnt have started yet")
	case err := <-errs:
		t.Fatal(err)
	default:
	}

	time.Sleep(time.Millisecond * 100) // make sure gc gets to requesting lock

	// finish write and unblock gc
	pipew.Close()

	// receive next object from adder
	select {
	case o := <-out:
		addedHashes[o.(*AddedObject).Hash] = struct{}{}
	case err := <-errs:
		t.Fatal(err)
	}

	select {
	case <-gcstarted:
	case err := <-errs:
		t.Fatal(err)
	}

	for k := range gcout {
		if _, ok := addedHashes[k.String()]; ok {
			t.Fatal("gc'ed a hash we just added")
		}
	}

	var last *cid.Cid
	for a := range out {
		// wait for it to finish
		c, err := cid.Decode(a.(*AddedObject).Hash)
		if err != nil {
			t.Fatal(err)
		}
		last = c
	}

	ctx, cancel := context.WithTimeout(context.Background(), time.Second*5)
	defer cancel()

	set := cid.NewSet()
	err = dag.EnumerateChildren(ctx, node.DAG, last, set.Visit, false)
	if err != nil {
		t.Fatal(err)
	}
}

<<<<<<< HEAD
func TestAddWPosInfo(t *testing.T) {
=======
func testAddWPosInfo(t *testing.T, rawLeaves bool) {
>>>>>>> 65ffff24
	r := &repo.Mock{
		C: config.Config{
			Identity: config.Identity{
				PeerID: "Qmfoo", // required by offline node
			},
		},
		D: testutil.ThreadSafeCloserMapDatastore(),
	}
	node, err := core.NewNode(context.Background(), &core.BuildCfg{Repo: r})
	if err != nil {
		t.Fatal(err)
	}

	bs := &testBlockstore{GCBlockstore: node.Blockstore, expectedPath: "/tmp/foo.txt", t: t}
	bserv := blockservice.New(bs, node.Exchange)
	dserv := dag.NewDAGService(bserv)
<<<<<<< HEAD
	adder, err := NewAdder(context.Background(), node.Pinning, bs, dserv, false)
=======
	adder, err := NewAdder(context.Background(), node.Pinning, bs, dserv)
>>>>>>> 65ffff24
	if err != nil {
		t.Fatal(err)
	}
	adder.Out = make(chan interface{})
	adder.Progress = true
<<<<<<< HEAD
=======
	adder.RawLeaves = rawLeaves
>>>>>>> 65ffff24

	data := make([]byte, 5*1024*1024)
	rand.New(rand.NewSource(2)).Read(data) // Rand.Read never returns an error
	fileData := ioutil.NopCloser(bytes.NewBuffer(data))
	fileInfo := dummyFileInfo{"foo.txt", int64(len(data)), time.Now()}
	file := files.NewReaderFile("foo.txt", "/tmp/foo.txt", fileData, &fileInfo)

	go func() {
		defer close(adder.Out)
		err = adder.AddFile(file)
		if err != nil {
			t.Fatal(err)
		}
	}()
<<<<<<< HEAD
	for _ = range adder.Out {}

	if bs.countAtOffsetZero != 2 {
		t.Fatal("expected 2 blocks with an offset at zero (one root, and one leaf), got %d", bs.countAtOffsetZero)
	}
	if bs.countAtOffsetNonZero != 19 {
		// note: the exact number will depend on the size and the sharding algo. used
		t.Fatal("expected 19 blocks with an offset > 0, got %d", bs.countAtOffsetNonZero)
	}
}

=======
	for _ = range adder.Out {
	}

	if bs.countAtOffsetZero != 2 {
		t.Fatal("expected 2 blocks with an offset at zero (one root and one leafh), got", bs.countAtOffsetZero)
	}
	if bs.countAtOffsetNonZero != 19 {
		// note: the exact number will depend on the size and the sharding algo. used
		t.Fatal("expected 19 blocks with an offset > 0, got", bs.countAtOffsetNonZero)
	}
}

func TestAddWPosInfo(t *testing.T) {
	testAddWPosInfo(t, false)
}

func TestAddWPosInfoAndRawLeafs(t *testing.T) {
	testAddWPosInfo(t, true)
}


>>>>>>> 65ffff24
type testBlockstore struct {
	blockstore.GCBlockstore
	expectedPath         string
	t                    *testing.T
	countAtOffsetZero    int
	countAtOffsetNonZero int
}

func (bs *testBlockstore) Put(block blocks.Block) error {
	bs.CheckForPosInfo(block)
	return bs.GCBlockstore.Put(block)
}

func (bs *testBlockstore) PutMany(blocks []blocks.Block) error {
	for _, blk := range blocks {
		bs.CheckForPosInfo(blk)
	}
	return bs.GCBlockstore.PutMany(blocks)
}

func (bs *testBlockstore) CheckForPosInfo(block blocks.Block) error {
<<<<<<< HEAD
	posInfo := block.PosInfo()
	if posInfo != nil {
=======
	fsn, ok := block.(*pi.FilestoreNode)
	if ok {
		posInfo := fsn.PosInfo
>>>>>>> 65ffff24
		if posInfo.FullPath != bs.expectedPath {
			bs.t.Fatal("PosInfo does not have the expected path")
		}
		if posInfo.Offset == 0 {
			bs.countAtOffsetZero += 1
		} else {
			bs.countAtOffsetNonZero += 1
		}
	}
	return nil
}

type dummyFileInfo struct {
	name    string
	size    int64
	modTime time.Time
}

func (fi *dummyFileInfo) Name() string       { return fi.name }
func (fi *dummyFileInfo) Size() int64        { return fi.size }
func (fi *dummyFileInfo) Mode() os.FileMode  { return 0 }
func (fi *dummyFileInfo) ModTime() time.Time { return fi.modTime }
func (fi *dummyFileInfo) IsDir() bool        { return false }
func (fi *dummyFileInfo) Sys() interface{}   { return nil }<|MERGE_RESOLUTION|>--- conflicted
+++ resolved
@@ -169,11 +169,7 @@
 	}
 }
 
-<<<<<<< HEAD
-func TestAddWPosInfo(t *testing.T) {
-=======
 func testAddWPosInfo(t *testing.T, rawLeaves bool) {
->>>>>>> 65ffff24
 	r := &repo.Mock{
 		C: config.Config{
 			Identity: config.Identity{
@@ -190,20 +186,13 @@
 	bs := &testBlockstore{GCBlockstore: node.Blockstore, expectedPath: "/tmp/foo.txt", t: t}
 	bserv := blockservice.New(bs, node.Exchange)
 	dserv := dag.NewDAGService(bserv)
-<<<<<<< HEAD
 	adder, err := NewAdder(context.Background(), node.Pinning, bs, dserv, false)
-=======
-	adder, err := NewAdder(context.Background(), node.Pinning, bs, dserv)
->>>>>>> 65ffff24
 	if err != nil {
 		t.Fatal(err)
 	}
 	adder.Out = make(chan interface{})
 	adder.Progress = true
-<<<<<<< HEAD
-=======
 	adder.RawLeaves = rawLeaves
->>>>>>> 65ffff24
 
 	data := make([]byte, 5*1024*1024)
 	rand.New(rand.NewSource(2)).Read(data) // Rand.Read never returns an error
@@ -218,19 +207,6 @@
 			t.Fatal(err)
 		}
 	}()
-<<<<<<< HEAD
-	for _ = range adder.Out {}
-
-	if bs.countAtOffsetZero != 2 {
-		t.Fatal("expected 2 blocks with an offset at zero (one root, and one leaf), got %d", bs.countAtOffsetZero)
-	}
-	if bs.countAtOffsetNonZero != 19 {
-		// note: the exact number will depend on the size and the sharding algo. used
-		t.Fatal("expected 19 blocks with an offset > 0, got %d", bs.countAtOffsetNonZero)
-	}
-}
-
-=======
 	for _ = range adder.Out {
 	}
 
@@ -252,7 +228,6 @@
 }
 
 
->>>>>>> 65ffff24
 type testBlockstore struct {
 	blockstore.GCBlockstore
 	expectedPath         string
@@ -274,14 +249,9 @@
 }
 
 func (bs *testBlockstore) CheckForPosInfo(block blocks.Block) error {
-<<<<<<< HEAD
-	posInfo := block.PosInfo()
-	if posInfo != nil {
-=======
 	fsn, ok := block.(*pi.FilestoreNode)
 	if ok {
 		posInfo := fsn.PosInfo
->>>>>>> 65ffff24
 		if posInfo.FullPath != bs.expectedPath {
 			bs.t.Fatal("PosInfo does not have the expected path")
 		}
