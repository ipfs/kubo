package coreunix

import (
	"errors"
	"fmt"
	"io"
	"io/ioutil"
	"os"
	gopath "path"

	bstore "github.com/ipfs/go-ipfs/blocks/blockstore"
	key "github.com/ipfs/go-ipfs/blocks/key"
	bserv "github.com/ipfs/go-ipfs/blockservice"
	"github.com/ipfs/go-ipfs/exchange/offline"
	importer "github.com/ipfs/go-ipfs/importer"
	"github.com/ipfs/go-ipfs/importer/chunk"
	mfs "github.com/ipfs/go-ipfs/mfs"
	"github.com/ipfs/go-ipfs/pin"
	ds "gx/ipfs/QmTxLSvdhwg68WJimdS6icLPhZi28aTp6b7uihC2Yb47Xk/go-datastore"
	syncds "gx/ipfs/QmTxLSvdhwg68WJimdS6icLPhZi28aTp6b7uihC2Yb47Xk/go-datastore/sync"
	context "gx/ipfs/QmZy2y8t9zQH2a1b8q2ZSLKp17ATuJoCNxxyMFG5qFExpt/go-net/context"

	bs "github.com/ipfs/go-ipfs/blocks/blockstore"
	"github.com/ipfs/go-ipfs/commands/files"
	core "github.com/ipfs/go-ipfs/core"
	dag "github.com/ipfs/go-ipfs/merkledag"
	unixfs "github.com/ipfs/go-ipfs/unixfs"
	logging "gx/ipfs/QmNQynaz7qfriSUJkiEZUrm2Wen1u3Kj9goZzWtrPyu7XR/go-log"
)

var log = logging.Logger("coreunix")

// how many bytes of progress to wait before sending a progress update message
const progressReaderIncrement = 1024 * 256

type Link struct {
	Name, Hash string
	Size       uint64
}

type Object struct {
	Hash  string
	Links []Link
}

type hiddenFileError struct {
	fileName string
}

func (e *hiddenFileError) Error() string {
	return fmt.Sprintf("%s is a hidden file", e.fileName)
}

type ignoreFileError struct {
	fileName string
}

func (e *ignoreFileError) Error() string {
	return fmt.Sprintf("%s is an ignored file", e.fileName)
}

type AddedObject struct {
	Name  string
	Hash  string `json:",omitempty"`
	Bytes int64  `json:",omitempty"`
}

<<<<<<< HEAD
func NewAdder(ctx context.Context, p pin.Pinner, bs bstore.GCBlockstore, ds dag.DAGService, useRoot bool) (*Adder, error) {
	adder := &Adder{
=======
func NewAdder(ctx context.Context, p pin.Pinner, bs bstore.GCBlockstore, ds dag.DAGService) (*Adder, error) {
	mr, err := mfs.NewRoot(ctx, ds, unixfs.EmptyDirNode(), nil)
	if err != nil {
		return nil, err
	}

	return &Adder{
		mr:         mr,
>>>>>>> 241bfcee
		ctx:        ctx,
		pinning:    p,
		blockstore: bs,
		dagService: ds,
		Progress:   false,
		Hidden:     true,
		Pin:        true,
		Trickle:    false,
		Wrap:       false,
		Chunker:    "",
	}

	if useRoot {
		mr, err := mfs.NewRoot(ctx, ds, NewDirNode(), nil)
		if err != nil {
			return nil, err
		}
		adder.mr = mr
	}

	return adder, nil
}

// Internal structure for holding the switches passed to the `add` call
type Adder struct {
	ctx        context.Context
	pinning    pin.Pinner
	blockstore bstore.GCBlockstore
	dagService dag.DAGService
	Out        chan interface{}
	Progress   bool
	Hidden     bool
	Pin        bool
	Trickle    bool
	Silent     bool
	Wrap       bool
	Chunker    string
	root       *dag.Node
	mr         *mfs.Root
	unlocker   bs.Unlocker
	tempRoot   key.Key
}

func (adder *Adder) SetMfsRoot(r *mfs.Root) {
	adder.mr = r
}

// Perform the actual add & pin locally, outputting results to reader
func (adder Adder) add(reader io.Reader) (*dag.Node, error) {
	chnk, err := chunk.FromString(reader, adder.Chunker)
	if err != nil {
		return nil, err
	}

	if adder.Trickle {
		return importer.BuildTrickleDagFromReader(
			adder.dagService,
			chnk)
	}
	return importer.BuildDagFromReader(
		adder.dagService,
		chnk)
}

func (adder *Adder) RootNode() (*dag.Node, error) {
	if adder.mr == nil {
		return nil, nil
	}

	// for memoizing
	if adder.root != nil {
		return adder.root, nil
	}

	root, err := adder.mr.GetValue().GetNode()
	if err != nil {
		return nil, err
	}

	// if not wrapping, AND one root file, use that hash as root.
	if !adder.Wrap && len(root.Links) == 1 {
		root, err = root.Links[0].GetNode(adder.ctx, adder.dagService)
		if err != nil {
			return nil, err
		}
	}

	adder.root = root
	return root, err
}

func (adder *Adder) PinRoot() error {
	if adder.mr == nil {
		return nil
	}

	root, err := adder.RootNode()
	if err != nil {
		return err
	}
	if !adder.Pin {
		return nil
	}

	rnk, err := adder.dagService.Add(root)
	if err != nil {
		return err
	}

	if adder.tempRoot != "" {
		err := adder.pinning.Unpin(adder.ctx, adder.tempRoot, true)
		if err != nil {
			return err
		}
		adder.tempRoot = rnk
	}

	adder.pinning.PinWithMode(rnk, pin.Recursive)
	return adder.pinning.Flush()
}

func (adder *Adder) Finalize() (*dag.Node, error) {
	if adder.mr == nil && adder.Pin {
		err := adder.pinning.Flush()
		return nil, err
	} else if adder.mr == nil {
		return nil, nil
	}

	root := adder.mr.GetValue()

	// cant just call adder.RootNode() here as we need the name for printing
	rootNode, err := root.GetNode()
	if err != nil {
		return nil, err
	}

	var name string
	if !adder.Wrap {
		name = rootNode.Links[0].Name

		dir, ok := adder.mr.GetValue().(*mfs.Directory)
		if !ok {
			return nil, fmt.Errorf("root is not a directory")
		}

		root, err = dir.Child(name)
		if err != nil {
			return nil, err
		}
	}

	err = adder.outputDirs(name, root)
	if err != nil {
		return nil, err
	}

	err = adder.mr.Close()
	if err != nil {
		return nil, err
	}

	return root.GetNode()
}

func (adder *Adder) outputDirs(path string, fsn mfs.FSNode) error {
	switch fsn := fsn.(type) {
	case *mfs.File:
		return nil
	case *mfs.Directory:
		for _, name := range fsn.ListNames() {
			child, err := fsn.Child(name)
			if err != nil {
				return err
			}

			childpath := gopath.Join(path, name)
			err = adder.outputDirs(childpath, child)
			if err != nil {
				return err
			}

			fsn.Uncache(name)
		}
		nd, err := fsn.GetNode()
		if err != nil {
			return err
		}

		return outputDagnode(adder.Out, path, nd)
	default:
		return fmt.Errorf("unrecognized fsn type: %#v", fsn)
	}
}

// Add builds a merkledag from the a reader, pinning all objects to the local
// datastore. Returns a key representing the root node.
func Add(n *core.IpfsNode, r io.Reader) (string, error) {
	defer n.Blockstore.PinLock().Unlock()

	fileAdder, err := NewAdder(n.Context(), n.Pinning, n.Blockstore, n.DAG, true)
	if err != nil {
		return "", err
	}

	node, err := fileAdder.add(r)
	if err != nil {
		return "", err
	}
	k, err := node.Key()
	if err != nil {
		return "", err
	}

	return k.String(), nil
}

// AddR recursively adds files in |path|.
func AddR(n *core.IpfsNode, root string) (key string, err error) {
	n.Blockstore.PinLock().Unlock()

	stat, err := os.Lstat(root)
	if err != nil {
		return "", err
	}

	f, err := files.NewSerialFile(root, root, false, stat)
	if err != nil {
		return "", err
	}
	defer f.Close()

	fileAdder, err := NewAdder(n.Context(), n.Pinning, n.Blockstore, n.DAG, true)
	if err != nil {
		return "", err
	}

	err = fileAdder.addFile(f)
	if err != nil {
		return "", err
	}

	nd, err := fileAdder.Finalize()
	if err != nil {
		return "", err
	}

	k, err := nd.Key()
	if err != nil {
		return "", err
	}

	return k.String(), nil
}

// AddWrapped adds data from a reader, and wraps it with a directory object
// to preserve the filename.
// Returns the path of the added file ("<dir hash>/filename"), the DAG node of
// the directory, and and error if any.
func AddWrapped(n *core.IpfsNode, r io.Reader, filename string) (string, *dag.Node, error) {
	file := files.NewReaderFile(filename, filename, ioutil.NopCloser(r), nil)
	fileAdder, err := NewAdder(n.Context(), n.Pinning, n.Blockstore, n.DAG, true)
	if err != nil {
		return "", nil, err
	}
	fileAdder.Wrap = true

	defer n.Blockstore.PinLock().Unlock()

	err = fileAdder.addFile(file)
	if err != nil {
		return "", nil, err
	}

	dagnode, err := fileAdder.Finalize()
	if err != nil {
		return "", nil, err
	}

	k, err := dagnode.Key()
	if err != nil {
		return "", nil, err
	}

	return gopath.Join(k.String(), filename), dagnode, nil
}

func (adder *Adder) pinOrAddNode(node *dag.Node, path string) error {
	if adder.Pin && adder.mr == nil {

		key, err := node.Key()
		if err != nil {
			return err
		}

		adder.pinning.PinWithMode(key, pin.Recursive)

	} else if adder.mr != nil {

		// patch it into the root
		if path == "" {
			key, err := node.Key()
			if err != nil {
				return err
			}

			path = key.B58String()
		}

		dir := gopath.Dir(path)
		if dir != "." {
			if err := mfs.Mkdir(adder.mr, dir, true, false); err != nil {
				return err
			}
		}

		if err := mfs.PutNode(adder.mr, path, node); err != nil {
			return err
		}

	}
	if !adder.Silent {
		return outputDagnode(adder.Out, path, node)
	}
	return nil
}

// Add the given file while respecting the adder.
func (adder *Adder) AddFile(file files.File) error {
	adder.unlocker = adder.blockstore.PinLock()
	defer func() {
		adder.unlocker.Unlock()
	}()

	return adder.addFile(file)
}

func (adder *Adder) addFile(file files.File) error {
	err := adder.maybePauseForGC()
	if err != nil {
		return err
	}

	if file.IsDirectory() {
		return adder.addDir(file)
	}

	// case for symlink
	if s, ok := file.(*files.Symlink); ok {
		sdata, err := unixfs.SymlinkData(s.Target)
		if err != nil {
			return err
		}

		dagnode := dag.NodeWithData(sdata)
		_, err = adder.dagService.Add(dagnode)
		if err != nil {
			return err
		}

		return adder.pinOrAddNode(dagnode, s.FileName())
	}

	// case for regular file
	// if the progress flag was specified, wrap the file so that we can send
	// progress updates to the client (over the output channel)
	var reader io.Reader = file
	if adder.Progress {
		rdr := &progressReader{file: file, out: adder.Out}
		if fi, ok := file.(files.FileInfo); ok {
			reader = &progressReader2{rdr, fi}
		} else {
			reader = rdr
		}
	}

	dagnode, err := adder.add(reader)
	if err != nil {
		return err
	}

	// patch it into the root
	return adder.pinOrAddNode(dagnode, file.FileName())
}

func (adder *Adder) addDir(dir files.File) error {
	if adder.mr == nil {
		return errors.New("Cananot add directories without mfs root")
	}

	log.Infof("adding directory: %s", dir.FileName())

	err := mfs.Mkdir(adder.mr, dir.FileName(), true, false)
	if err != nil {
		return err
	}

	for {
		file, err := dir.NextFile()
		if err != nil && err != io.EOF {
			return err
		}
		if file == nil {
			break
		}

		// Skip hidden files when adding recursively, unless Hidden is enabled.
		if files.IsHidden(file) && !adder.Hidden {
			log.Infof("%s is hidden, skipping", file.FileName())
			continue
		}
		err = adder.addFile(file)
		if err != nil {
			return err
		}
	}

	return nil
}

func (adder *Adder) maybePauseForGC() error {
	if adder.blockstore.GCRequested() {
		err := adder.PinRoot()
		if err != nil {
			return err
		}

		adder.unlocker.Unlock()
		adder.unlocker = adder.blockstore.PinLock()
	}
	return nil
}

// outputDagnode sends dagnode info over the output channel
func outputDagnode(out chan interface{}, name string, dn *dag.Node) error {
	if out == nil {
		return nil
	}

	o, err := getOutput(dn)
	if err != nil {
		return err
	}

	out <- &AddedObject{
		Hash: o.Hash,
		Name: name,
	}

	return nil
}

func NewMemoryDagService() dag.DAGService {
	// build mem-datastore for editor's intermediary nodes
	bs := bstore.NewBlockstore(syncds.MutexWrap(ds.NewMapDatastore()))
	bsrv := bserv.New(bs, offline.Exchange(bs))
	return dag.NewDAGService(bsrv)
}

// from core/commands/object.go
func getOutput(dagnode *dag.Node) (*Object, error) {
	key, err := dagnode.Key()
	if err != nil {
		return nil, err
	}

	output := &Object{
		Hash:  key.B58String(),
		Links: make([]Link, len(dagnode.Links)),
	}

	for i, link := range dagnode.Links {
		output.Links[i] = Link{
			Name: link.Name,
			//Hash: link.Hash.B58String(),
			Size: link.Size,
		}
	}

	return output, nil
}

type progressReader struct {
	file         files.File
	out          chan interface{}
	bytes        int64
	lastProgress int64
}

func (i *progressReader) Read(p []byte) (int, error) {
	n, err := i.file.Read(p)

	i.bytes += int64(n)
	if i.bytes-i.lastProgress >= progressReaderIncrement || err == io.EOF {
		i.lastProgress = i.bytes
		i.out <- &AddedObject{
			Name:  i.file.FileName(),
			Bytes: i.bytes,
		}
	}

	return n, err
}

type progressReader2 struct {
	*progressReader
	files.FileInfo
}<|MERGE_RESOLUTION|>--- conflicted
+++ resolved
@@ -65,19 +65,8 @@
 	Bytes int64  `json:",omitempty"`
 }
 
-<<<<<<< HEAD
 func NewAdder(ctx context.Context, p pin.Pinner, bs bstore.GCBlockstore, ds dag.DAGService, useRoot bool) (*Adder, error) {
 	adder := &Adder{
-=======
-func NewAdder(ctx context.Context, p pin.Pinner, bs bstore.GCBlockstore, ds dag.DAGService) (*Adder, error) {
-	mr, err := mfs.NewRoot(ctx, ds, unixfs.EmptyDirNode(), nil)
-	if err != nil {
-		return nil, err
-	}
-
-	return &Adder{
-		mr:         mr,
->>>>>>> 241bfcee
 		ctx:        ctx,
 		pinning:    p,
 		blockstore: bs,
@@ -91,7 +80,7 @@
 	}
 
 	if useRoot {
-		mr, err := mfs.NewRoot(ctx, ds, NewDirNode(), nil)
+		mr, err := mfs.NewRoot(ctx, ds, unixfs.EmptyDirNode(), nil)
 		if err != nil {
 			return nil, err
 		}
