/*
Package core implements the IpfsNode object and related methods.

Packages underneath core/ provide a (relatively) stable, low-level API
to carry out most IPFS-related tasks.  For more details on the other
interfaces and how core/... fits into the bigger IPFS picture, see:

  $ godoc github.com/ipfs/go-ipfs
*/
package core

import (
	"context"
	"errors"
	"fmt"
	"io"
	"net"
	"time"

	diag "github.com/ipfs/go-ipfs/diagnostics"

	discovery "gx/ipfs/QmQ7iWUfqrLEoJwsoNdrZu4625bKyhZCi4Sh6MfjywEfbG/go-libp2p/p2p/discovery"
	p2pbhost "gx/ipfs/QmQ7iWUfqrLEoJwsoNdrZu4625bKyhZCi4Sh6MfjywEfbG/go-libp2p/p2p/host/basic"
	rhost "gx/ipfs/QmQ7iWUfqrLEoJwsoNdrZu4625bKyhZCi4Sh6MfjywEfbG/go-libp2p/p2p/host/routed"
	ping "gx/ipfs/QmQ7iWUfqrLEoJwsoNdrZu4625bKyhZCi4Sh6MfjywEfbG/go-libp2p/p2p/protocol/ping"
	goprocess "gx/ipfs/QmSF8fPo3jgVBAy8fpdjjYqgG87dkJgUprRBHRd2tmfgpP/goprocess"
	mamask "gx/ipfs/QmSMZwvs3n4GBikZ7hKzT17c3bk65FmyZo2JqtJ16swqCv/multiaddr-filter"
	logging "gx/ipfs/QmSpJByNKFX1sCsHBEp3R73FL4NF6FnQTEGyNAXHm2GS52/go-log"
	b58 "gx/ipfs/QmT8rehPR3F6bmwL6zjUN8XpiDBFFpMP2myPdC6ApsWfJf/go-base58"
	swarm "gx/ipfs/QmTsTADtVpWhp2CYpAqDJWYSK94gMzhE77mQKbp18oC4PK/go-libp2p-swarm"
	ma "gx/ipfs/QmUAQaWbKxGCUTuoQVvvicbQNZ9APF5pDGWyAZSe93AtKH/go-multiaddr"
	addrutil "gx/ipfs/QmVDnc2zvyQm8LhT72n22THcshvH7j3qPMnhvjerQER62T/go-addr-util"
	floodsub "gx/ipfs/QmVxGRDh6aKFYKwiW8WMMD2dsQnAuaZfBjF9Q7HQNuEk5G/floodsub"
	metrics "gx/ipfs/QmWpTXhTkpoCDEm9twJd5Rc9jFwy61emzxneeJzrVMfjGF/go-libp2p-metrics"
	pstore "gx/ipfs/QmXXCcQ7CLg5a81Ui9TTR35QcR4y7ZyihxwfjqaHfUVcVo/go-libp2p-peerstore"
	cid "gx/ipfs/QmXfiyr2RWEXpVDdaYnD2HNiBk6UBddsvEP4RPfXb6nGqY/go-cid"
	ds "gx/ipfs/QmbzuUusHqaLLoNTDEVLcSF6vZDHZDLPC7p4bztRvvkXxU/go-datastore"
	p2phost "gx/ipfs/QmdML3R42PRSwnt46jSuEts9bHSqLctVYEjJqMR3UYV8ki/go-libp2p-host"
	peer "gx/ipfs/QmfMmLGoKzCHDN7cGgk64PJr4iipzidDRME8HABSJqvmhC/go-libp2p-peer"
	ic "gx/ipfs/QmfWDLQjGjVe4fr5CoztYW2DYYjRysMJrFe1RCsXLPTf46/go-libp2p-crypto"

	nilrouting "github.com/ipfs/go-ipfs/routing/none"
	offroute "github.com/ipfs/go-ipfs/routing/offline"
	routing "gx/ipfs/QmQKEgGgYCDyk8VNY6A65FpuE4YwbspvjXHco1rdb75PVc/go-libp2p-routing"
	dht "gx/ipfs/QmaWzyiqs7sUayh2G1EaovupWrA1qdKXqRMYA97ruU1xS5/go-libp2p-kad-dht"

	bstore "github.com/ipfs/go-ipfs/blocks/blockstore"
	bserv "github.com/ipfs/go-ipfs/blockservice"
	exchange "github.com/ipfs/go-ipfs/exchange"
	bitswap "github.com/ipfs/go-ipfs/exchange/bitswap"
	bsnet "github.com/ipfs/go-ipfs/exchange/bitswap/network"
	rp "github.com/ipfs/go-ipfs/exchange/reprovide"
	mfs "github.com/ipfs/go-ipfs/mfs"

	mount "github.com/ipfs/go-ipfs/fuse/mount"
	merkledag "github.com/ipfs/go-ipfs/merkledag"
	namesys "github.com/ipfs/go-ipfs/namesys"
	ipnsrp "github.com/ipfs/go-ipfs/namesys/republisher"
	path "github.com/ipfs/go-ipfs/path"
	pin "github.com/ipfs/go-ipfs/pin"
	repo "github.com/ipfs/go-ipfs/repo"
	config "github.com/ipfs/go-ipfs/repo/config"
	ft "github.com/ipfs/go-ipfs/unixfs"
	u "gx/ipfs/Qmb912gdngC1UWwTkhuW8knyRbcWeu5kqkxBpveLmW8bSr/go-ipfs-util"
)

const IpnsValidatorTag = "ipns"
const kSizeBlockstoreWriteCache = 100
const kReprovideFrequency = time.Hour * 12
const discoveryConnTimeout = time.Second * 30

var log = logging.Logger("core")

type mode int

const (
	// zero value is not a valid mode, must be explicitly set
	invalidMode mode = iota
	localMode
	offlineMode
	onlineMode
)

// IpfsNode is IPFS Core module. It represents an IPFS instance.
type IpfsNode struct {

	// Self
	Identity peer.ID // the local node's identity

	Repo repo.Repo

	// Local node
	Pinning    pin.Pinner // the pinning manager
	Mounts     Mounts     // current mount state, if any.
	PrivateKey ic.PrivKey // the local node's private Key

	// Services
	Peerstore  pstore.Peerstore       // storage for other Peer instances
	Blockstore bstore.MultiBlockstore // the block store (lower level)
	Blocks     bserv.BlockService     // the block service, get/add blocks.
	DAG        merkledag.DAGService   // the merkle dag service, get/add objects.
	Resolver   *path.Resolver         // the path resolution system
	Reporter   metrics.Reporter
	Discovery  discovery.Service
	FilesRoot  *mfs.Root

	// Online
	PeerHost     p2phost.Host        // the network host (server+client)
	Bootstrapper io.Closer           // the periodic bootstrapper
	Routing      routing.IpfsRouting // the routing system. recommend ipfs-dht
	Exchange     exchange.Interface  // the block exchange + strategy (bitswap)
	Namesys      namesys.NameSystem  // the name system, resolves paths to hashes
	Diagnostics  *diag.Diagnostics   // the diagnostics service
	Ping         *ping.PingService
	Reprovider   *rp.Reprovider // the value reprovider system
	IpnsRepub    *ipnsrp.Republisher

	Floodsub *floodsub.PubSub

	proc goprocess.Process
	ctx  context.Context

<<<<<<< HEAD
	mode         mode
=======
	mode mode
>>>>>>> a9df187e
	localModeSet bool
}

// Mounts defines what the node's mount state is. This should
// perhaps be moved to the daemon or mount. It's here because
// it needs to be accessible across daemon requests.
type Mounts struct {
	Ipfs mount.Mount
	Ipns mount.Mount
}

func (n *IpfsNode) startOnlineServices(ctx context.Context, routingOption RoutingOption, hostOption HostOption, do DiscoveryOption, pubsub bool) error {

	if n.PeerHost != nil { // already online.
		return errors.New("node already online")
	}

	// load private key
	if err := n.LoadPrivateKey(); err != nil {
		return err
	}

	// Set reporter
	n.Reporter = metrics.NewBandwidthCounter()

	// get undialable addrs from config
	cfg, err := n.Repo.Config()
	if err != nil {
		return err
	}
	var addrfilter []*net.IPNet
	for _, s := range cfg.Swarm.AddrFilters {
		f, err := mamask.NewMask(s)
		if err != nil {
			return fmt.Errorf("incorrectly formatted address filter in config: %s", s)
		}
		addrfilter = append(addrfilter, f)
	}

	peerhost, err := hostOption(ctx, n.Identity, n.Peerstore, n.Reporter, addrfilter)
	if err != nil {
		return err
	}

	if err := n.startOnlineServicesWithHost(ctx, peerhost, routingOption); err != nil {
		return err
	}

	// Ok, now we're ready to listen.
	if err := startListening(ctx, n.PeerHost, cfg); err != nil {
		return err
	}

	n.Reprovider = rp.NewReprovider(n.Routing, n.Blockstore)

	if cfg.Reprovider.Interval != "0" {
		interval := kReprovideFrequency
		if cfg.Reprovider.Interval != "" {
			dur, err := time.ParseDuration(cfg.Reprovider.Interval)
			if err != nil {
				return err
			}

			interval = dur
		}

		go n.Reprovider.ProvideEvery(ctx, interval)
	}

	if pubsub {
		n.Floodsub = floodsub.NewFloodSub(ctx, peerhost)
	}

	// setup local discovery
	if do != nil {
		service, err := do(ctx, n.PeerHost)
		if err != nil {
			log.Error("mdns error: ", err)
		} else {
			service.RegisterNotifee(n)
			n.Discovery = service
		}
	}

	return n.Bootstrap(DefaultBootstrapConfig)
}

func setupDiscoveryOption(d config.Discovery) DiscoveryOption {
	if d.MDNS.Enabled {
		return func(ctx context.Context, h p2phost.Host) (discovery.Service, error) {
			if d.MDNS.Interval == 0 {
				d.MDNS.Interval = 5
			}
			return discovery.NewMdnsService(ctx, h, time.Duration(d.MDNS.Interval)*time.Second)
		}
	}
	return nil
}

func (n *IpfsNode) HandlePeerFound(p pstore.PeerInfo) {
	log.Warning("trying peer info: ", p)
	ctx, cancel := context.WithTimeout(n.Context(), discoveryConnTimeout)
	defer cancel()
	if err := n.PeerHost.Connect(ctx, p); err != nil {
		log.Warning("Failed to connect to peer found by discovery: ", err)
	}
}

// startOnlineServicesWithHost  is the set of services which need to be
// initialized with the host and _before_ we start listening.
func (n *IpfsNode) startOnlineServicesWithHost(ctx context.Context, host p2phost.Host, routingOption RoutingOption) error {
	// setup diagnostics service
	n.Diagnostics = diag.NewDiagnostics(n.Identity, host)
	n.Ping = ping.NewPingService(host)

	// setup routing service
	r, err := routingOption(ctx, host, n.Repo.Datastore())
	if err != nil {
		return err
	}
	n.Routing = r

	// Wrap standard peer host with routing system to allow unknown peer lookups
	n.PeerHost = rhost.Wrap(host, n.Routing)

	// setup exchange service
	const alwaysSendToPeer = true // use YesManStrategy
	bitswapNetwork := bsnet.NewFromIpfsHost(n.PeerHost, n.Routing)
	n.Exchange = bitswap.New(ctx, n.Identity, bitswapNetwork, n.Blockstore, alwaysSendToPeer)

	size, err := n.getCacheSize()
	if err != nil {
		return err
	}

	// setup name system
	n.Namesys = namesys.NewNameSystem(n.Routing, n.Repo.Datastore(), size)

	// setup ipns republishing
	err = n.setupIpnsRepublisher()
	if err != nil {
		return err
	}

	return nil
}

// getCacheSize returns cache life and cache size
func (n *IpfsNode) getCacheSize() (int, error) {
	cfg, err := n.Repo.Config()
	if err != nil {
		return 0, err
	}

	cs := cfg.Ipns.ResolveCacheSize
	if cs == 0 {
		cs = 128
	}
	if cs < 0 {
		return 0, fmt.Errorf("cannot specify negative resolve cache size")
	}
	return cs, nil
}

func (n *IpfsNode) setupIpnsRepublisher() error {
	cfg, err := n.Repo.Config()
	if err != nil {
		return err
	}

	n.IpnsRepub = ipnsrp.NewRepublisher(n.Routing, n.Repo.Datastore(), n.Peerstore)
	n.IpnsRepub.AddName(n.Identity)

	if cfg.Ipns.RepublishPeriod != "" {
		d, err := time.ParseDuration(cfg.Ipns.RepublishPeriod)
		if err != nil {
			return fmt.Errorf("failure to parse config setting IPNS.RepublishPeriod: %s", err)
		}

		if !u.Debug && (d < time.Minute || d > (time.Hour*24)) {
			return fmt.Errorf("config setting IPNS.RepublishPeriod is not between 1min and 1day: %s", d)
		}

		n.IpnsRepub.Interval = d
	}

	if cfg.Ipns.RecordLifetime != "" {
		d, err := time.ParseDuration(cfg.Ipns.RepublishPeriod)
		if err != nil {
			return fmt.Errorf("failure to parse config setting IPNS.RecordLifetime: %s", err)
		}

		n.IpnsRepub.RecordLifetime = d
	}

	n.Process().Go(n.IpnsRepub.Run)

	return nil
}

// Process returns the Process object
func (n *IpfsNode) Process() goprocess.Process {
	return n.proc
}

// Close calls Close() on the Process object
func (n *IpfsNode) Close() error {
	return n.proc.Close()
}

// Context returns the IpfsNode context
func (n *IpfsNode) Context() context.Context {
	if n.ctx == nil {
		n.ctx = context.TODO()
	}
	return n.ctx
}

// teardown closes owned children. If any errors occur, this function returns
// the first error.
func (n *IpfsNode) teardown() error {
	log.Debug("core is shutting down...")
	// owned objects are closed in this teardown to ensure that they're closed
	// regardless of which constructor was used to add them to the node.
	var closers []io.Closer

	// NOTE: The order that objects are added(closed) matters, if an object
	// needs to use another during its shutdown/cleanup process, it should be
	// closed before that other object

	if n.FilesRoot != nil {
		closers = append(closers, n.FilesRoot)
	}

	if n.Exchange != nil {
		closers = append(closers, n.Exchange)
	}

	if n.Mounts.Ipfs != nil && !n.Mounts.Ipfs.IsActive() {
		closers = append(closers, mount.Closer(n.Mounts.Ipfs))
	}
	if n.Mounts.Ipns != nil && !n.Mounts.Ipns.IsActive() {
		closers = append(closers, mount.Closer(n.Mounts.Ipns))
	}

	if dht, ok := n.Routing.(*dht.IpfsDHT); ok {
		closers = append(closers, dht.Process())
	}

	if n.Blocks != nil {
		closers = append(closers, n.Blocks)
	}

	if n.Bootstrapper != nil {
		closers = append(closers, n.Bootstrapper)
	}

	if n.PeerHost != nil {
		closers = append(closers, n.PeerHost)
	}

	// Repo closed last, most things need to preserve state here
	closers = append(closers, n.Repo)

	var errs []error
	for _, closer := range closers {
		if err := closer.Close(); err != nil {
			errs = append(errs, err)
		}
	}
	if len(errs) > 0 {
		return errs[0]
	}
	return nil
}

func (n *IpfsNode) OnlineMode() bool {
	switch n.mode {
	case onlineMode:
		return true
	default:
		return false
	}
}

func (n *IpfsNode) SetLocal(isLocal bool) {
	if isLocal {
		n.mode = localMode
	}
	n.localModeSet = true
}

func (n *IpfsNode) LocalMode() bool {
	if !n.localModeSet {
		// programmer error should not happen
		panic("local mode not set")
	}
	switch n.mode {
	case localMode:
		return true
	default:
		return false
	}
}

func (n *IpfsNode) Bootstrap(cfg BootstrapConfig) error {

	// TODO what should return value be when in offlineMode?
	if n.Routing == nil {
		return nil
	}

	if n.Bootstrapper != nil {
		n.Bootstrapper.Close() // stop previous bootstrap process.
	}

	// if the caller did not specify a bootstrap peer function, get the
	// freshest bootstrap peers from config. this responds to live changes.
	if cfg.BootstrapPeers == nil {
		cfg.BootstrapPeers = func() []pstore.PeerInfo {
			ps, err := n.loadBootstrapPeers()
			if err != nil {
				log.Warning("failed to parse bootstrap peers from config")
				return nil
			}
			return ps
		}
	}

	var err error
	n.Bootstrapper, err = Bootstrap(n, cfg)
	return err
}

func (n *IpfsNode) loadID() error {
	if n.Identity != "" {
		return errors.New("identity already loaded")
	}

	cfg, err := n.Repo.Config()
	if err != nil {
		return err
	}

	cid := cfg.Identity.PeerID
	if cid == "" {
		return errors.New("identity was not set in config (was 'ipfs init' run?)")
	}
	if len(cid) == 0 {
		return errors.New("no peer ID in config! (was 'ipfs init' run?)")
	}

	n.Identity = peer.ID(b58.Decode(cid))
	return nil
}

func (n *IpfsNode) LoadPrivateKey() error {
	if n.Identity == "" || n.Peerstore == nil {
		return errors.New("loaded private key out of order.")
	}

	if n.PrivateKey != nil {
		return errors.New("private key already loaded")
	}

	cfg, err := n.Repo.Config()
	if err != nil {
		return err
	}

	sk, err := loadPrivateKey(&cfg.Identity, n.Identity)
	if err != nil {
		return err
	}

	n.PrivateKey = sk
	n.Peerstore.AddPrivKey(n.Identity, n.PrivateKey)
	n.Peerstore.AddPubKey(n.Identity, sk.GetPublic())
	return nil
}

func (n *IpfsNode) loadBootstrapPeers() ([]pstore.PeerInfo, error) {
	cfg, err := n.Repo.Config()
	if err != nil {
		return nil, err
	}

	parsed, err := cfg.BootstrapPeers()
	if err != nil {
		return nil, err
	}
	return toPeerInfos(parsed), nil
}

func (n *IpfsNode) loadFilesRoot() error {
	dsk := ds.NewKey("/local/filesroot")
	pf := func(ctx context.Context, c *cid.Cid) error {
		return n.Repo.Datastore().Put(dsk, c.Bytes())
	}

	var nd *merkledag.ProtoNode
	val, err := n.Repo.Datastore().Get(dsk)

	switch {
	case err == ds.ErrNotFound || val == nil:
		nd = ft.EmptyDirNode()
		_, err := n.DAG.Add(nd)
		if err != nil {
			return fmt.Errorf("failure writing to dagstore: %s", err)
		}
	case err == nil:
		c, err := cid.Cast(val.([]byte))
		if err != nil {
			return err
		}

		rnd, err := n.DAG.Get(n.Context(), c)
		if err != nil {
			return fmt.Errorf("error loading filesroot from DAG: %s", err)
		}

		pbnd, ok := rnd.(*merkledag.ProtoNode)
		if !ok {
			return merkledag.ErrNotProtobuf
		}

		nd = pbnd
	default:
		return err
	}

	mr, err := mfs.NewRoot(n.Context(), n.DAG, nd, pf)
	if err != nil {
		return err
	}

	n.FilesRoot = mr
	return nil
}

// SetupOfflineRouting loads the local nodes private key and
// uses it to instantiate a routing system in offline mode.
// This is primarily used for offline ipns modifications.
func (n *IpfsNode) SetupOfflineRouting() error {
	if n.Routing != nil {
		// Routing was already set up
		return nil
	}
	err := n.LoadPrivateKey()
	if err != nil {
		return err
	}

	n.Routing = offroute.NewOfflineRouter(n.Repo.Datastore(), n.PrivateKey)

	size, err := n.getCacheSize()
	if err != nil {
		return err
	}

	n.Namesys = namesys.NewNameSystem(n.Routing, n.Repo.Datastore(), size)

	return nil
}

func loadPrivateKey(cfg *config.Identity, id peer.ID) (ic.PrivKey, error) {
	sk, err := cfg.DecodePrivateKey("passphrase todo!")
	if err != nil {
		return nil, err
	}

	id2, err := peer.IDFromPrivateKey(sk)
	if err != nil {
		return nil, err
	}

	if id2 != id {
		return nil, fmt.Errorf("private key in config does not match id: %s != %s", id, id2)
	}

	return sk, nil
}

func listenAddresses(cfg *config.Config) ([]ma.Multiaddr, error) {
	var listen []ma.Multiaddr
	for _, addr := range cfg.Addresses.Swarm {
		maddr, err := ma.NewMultiaddr(addr)
		if err != nil {
			return nil, fmt.Errorf("Failure to parse config.Addresses.Swarm: %s", cfg.Addresses.Swarm)
		}
		listen = append(listen, maddr)
	}

	return listen, nil
}

type HostOption func(ctx context.Context, id peer.ID, ps pstore.Peerstore, bwr metrics.Reporter, fs []*net.IPNet) (p2phost.Host, error)

var DefaultHostOption HostOption = constructPeerHost

// isolates the complex initialization steps
func constructPeerHost(ctx context.Context, id peer.ID, ps pstore.Peerstore, bwr metrics.Reporter, fs []*net.IPNet) (p2phost.Host, error) {

	// no addresses to begin with. we'll start later.
	network, err := swarm.NewNetwork(ctx, nil, id, ps, bwr)
	if err != nil {
		return nil, err
	}

	for _, f := range fs {
		network.Swarm().Filters.AddDialFilter(f)
	}

	host := p2pbhost.New(network, p2pbhost.NATPortMap, bwr)

	return host, nil
}

// startListening on the network addresses
func startListening(ctx context.Context, host p2phost.Host, cfg *config.Config) error {
	listenAddrs, err := listenAddresses(cfg)
	if err != nil {
		return err
	}

	// make sure we error out if our config does not have addresses we can use
	log.Debugf("Config.Addresses.Swarm:%s", listenAddrs)
	filteredAddrs := addrutil.FilterUsableAddrs(listenAddrs)
	log.Debugf("Config.Addresses.Swarm:%s (filtered)", filteredAddrs)
	if len(filteredAddrs) < 1 {
		return fmt.Errorf("addresses in config not usable: %s", listenAddrs)
	}

	// Actually start listening:
	if err := host.Network().Listen(filteredAddrs...); err != nil {
		return err
	}

	// list out our addresses
	addrs, err := host.Network().InterfaceListenAddresses()
	if err != nil {
		return err
	}
	log.Infof("Swarm listening at: %s", addrs)
	return nil
}

func constructDHTRouting(ctx context.Context, host p2phost.Host, dstore repo.Datastore) (routing.IpfsRouting, error) {
	dhtRouting := dht.NewDHT(ctx, host, dstore)
	dhtRouting.Validator[IpnsValidatorTag] = namesys.IpnsRecordValidator
	dhtRouting.Selector[IpnsValidatorTag] = namesys.IpnsSelectorFunc
	return dhtRouting, nil
}

func constructClientDHTRouting(ctx context.Context, host p2phost.Host, dstore repo.Datastore) (routing.IpfsRouting, error) {
	dhtRouting := dht.NewDHTClient(ctx, host, dstore)
	dhtRouting.Validator[IpnsValidatorTag] = namesys.IpnsRecordValidator
	dhtRouting.Selector[IpnsValidatorTag] = namesys.IpnsSelectorFunc
	return dhtRouting, nil
}

type RoutingOption func(context.Context, p2phost.Host, repo.Datastore) (routing.IpfsRouting, error)

type DiscoveryOption func(context.Context, p2phost.Host) (discovery.Service, error)

var DHTOption RoutingOption = constructDHTRouting
var DHTClientOption RoutingOption = constructClientDHTRouting
var NilRouterOption RoutingOption = nilrouting.ConstructNilRouting<|MERGE_RESOLUTION|>--- conflicted
+++ resolved
@@ -120,11 +120,7 @@
 	proc goprocess.Process
 	ctx  context.Context
 
-<<<<<<< HEAD
 	mode         mode
-=======
-	mode mode
->>>>>>> a9df187e
 	localModeSet bool
 }
 
