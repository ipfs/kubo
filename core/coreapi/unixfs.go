package coreapi

import (
	"context"
	"errors"
	"fmt"

	blockservice "github.com/ipfs/boxo/blockservice"
	bstore "github.com/ipfs/boxo/blockstore"
	"github.com/ipfs/boxo/files"
	filestore "github.com/ipfs/boxo/filestore"
	merkledag "github.com/ipfs/boxo/ipld/merkledag"
	dagtest "github.com/ipfs/boxo/ipld/merkledag/test"
	ft "github.com/ipfs/boxo/ipld/unixfs"
	unixfile "github.com/ipfs/boxo/ipld/unixfs/file"
	uio "github.com/ipfs/boxo/ipld/unixfs/io"
	"github.com/ipfs/boxo/mfs"
	"github.com/ipfs/boxo/path"
	cid "github.com/ipfs/go-cid"
	cidutil "github.com/ipfs/go-cidutil"
	ds "github.com/ipfs/go-datastore"
	dssync "github.com/ipfs/go-datastore/sync"
	ipld "github.com/ipfs/go-ipld-format"
	"github.com/ipfs/kubo/config"
	coreiface "github.com/ipfs/kubo/core/coreiface"
	options "github.com/ipfs/kubo/core/coreiface/options"
	"github.com/ipfs/kubo/core/coreunix"
	"github.com/ipfs/kubo/tracing"
	"go.opentelemetry.io/otel/attribute"
	"go.opentelemetry.io/otel/trace"
)

type UnixfsAPI CoreAPI

// Add builds a merkledag node from a reader, adds it to the blockstore,
// and returns the key representing that node.
func (api *UnixfsAPI) Add(ctx context.Context, files files.Node, opts ...options.UnixfsAddOption) (path.ImmutablePath, error) {
	ctx, span := tracing.Span(ctx, "CoreAPI.UnixfsAPI", "Add")
	defer span.End()

	settings, prefix, err := options.UnixfsAddOptions(opts...)
	if err != nil {
		return path.ImmutablePath{}, err
	}

	span.SetAttributes(
		attribute.String("chunker", settings.Chunker),
		attribute.Int("cidversion", settings.CidVersion),
		attribute.Bool("inline", settings.Inline),
		attribute.Int("inlinelimit", settings.InlineLimit),
		attribute.Bool("rawleaves", settings.RawLeaves),
		attribute.Bool("rawleavesset", settings.RawLeavesSet),
		attribute.Int("layout", int(settings.Layout)),
		attribute.Bool("pin", settings.Pin),
		attribute.Bool("onlyhash", settings.OnlyHash),
		attribute.Bool("fscache", settings.FsCache),
		attribute.Bool("nocopy", settings.NoCopy),
		attribute.Bool("silent", settings.Silent),
		attribute.Bool("progress", settings.Progress),
	)

	cfg, err := api.repo.Config()
	if err != nil {
		return path.ImmutablePath{}, err
	}

	// check if repo will exceed storage limit if added
	// TODO: this doesn't handle the case if the hashed file is already in blocks (deduplicated)
	// TODO: conditional GC is disabled due to it is somehow not possible to pass the size to the daemon
	//if err := corerepo.ConditionalGC(req.Context(), n, uint64(size)); err != nil {
	//	res.SetError(err, cmds.ErrNormal)
	//	return
	//}

	if settings.NoCopy && !(cfg.Experimental.FilestoreEnabled || cfg.Experimental.UrlstoreEnabled) {
		return path.ImmutablePath{}, errors.New("either the filestore or the urlstore must be enabled to use nocopy, see: https://github.com/ipfs/kubo/blob/master/docs/experimental-features.md#ipfs-filestore")
	}

	addblockstore := api.blockstore
	if !(settings.FsCache || settings.NoCopy) {
		addblockstore = bstore.NewGCBlockstore(api.baseBlocks, api.blockstore)
	}
	exch := api.exchange
	pinning := api.pinning

	if settings.OnlyHash {
		// setup a /dev/null pipeline to simulate adding the data
		dstore := dssync.MutexWrap(ds.NewNullDatastore())
<<<<<<< HEAD
		bs := bstore.NewBlockstore(dstore, bstore.WriteThrough(true))
		addblockstore = bstore.NewGCBlockstore(bs, nil) // gclocker will never be used
		exch = nil                                      // exchange will never be used
		pinning = nil                                   // pinner will never be used
=======
		bs := bstore.NewBlockstore(dstore, bstore.WriteThrough(true)) // we use NewNullDatastore, so ok to always WriteThrough when OnlyHash
		addblockstore = bstore.NewGCBlockstore(bs, nil)               // gclocker will never be used
		exch = nil                                                    // exchange will never be used
		pinning = nil                                                 // pinner will never be used
>>>>>>> 519ae27d
	}

	bserv := blockservice.New(addblockstore, exch,
		blockservice.WriteThrough(cfg.Datastore.WriteThrough.WithDefault(config.DefaultWriteThrough)),
	) // hash security 001
	dserv := merkledag.NewDAGService(bserv)

	// add a sync call to the DagService
	// this ensures that data written to the DagService is persisted to the underlying datastore
	// TODO: propagate the Sync function from the datastore through the blockstore, blockservice and dagservice
	var syncDserv *syncDagService
	if settings.OnlyHash {
		syncDserv = &syncDagService{
			DAGService: dserv,
			syncFn:     func() error { return nil },
		}
	} else {
		syncDserv = &syncDagService{
			DAGService: dserv,
			syncFn: func() error {
				rds := api.repo.Datastore()
				if err := rds.Sync(ctx, bstore.BlockPrefix); err != nil {
					return err
				}
				return rds.Sync(ctx, filestore.FilestorePrefix)
			},
		}
	}

	fileAdder, err := coreunix.NewAdder(ctx, pinning, addblockstore, syncDserv)
	if err != nil {
		return path.ImmutablePath{}, err
	}

	fileAdder.Chunker = settings.Chunker
	if settings.Events != nil {
		fileAdder.Out = settings.Events
		fileAdder.Progress = settings.Progress
	}
	fileAdder.Pin = settings.Pin && !settings.OnlyHash
	fileAdder.Silent = settings.Silent
	fileAdder.RawLeaves = settings.RawLeaves
	fileAdder.NoCopy = settings.NoCopy
	fileAdder.CidBuilder = prefix
	fileAdder.PreserveMode = settings.PreserveMode
	fileAdder.PreserveMtime = settings.PreserveMtime
	fileAdder.FileMode = settings.Mode
	fileAdder.FileMtime = settings.Mtime

	switch settings.Layout {
	case options.BalancedLayout:
		// Default
	case options.TrickleLayout:
		fileAdder.Trickle = true
	default:
		return path.ImmutablePath{}, fmt.Errorf("unknown layout: %d", settings.Layout)
	}

	if settings.Inline {
		fileAdder.CidBuilder = cidutil.InlineBuilder{
			Builder: fileAdder.CidBuilder,
			Limit:   settings.InlineLimit,
		}
	}

	if settings.OnlyHash {
		md := dagtest.Mock()
		emptyDirNode := ft.EmptyDirNode()
		// Use the same prefix for the "empty" MFS root as for the file adder.
		err := emptyDirNode.SetCidBuilder(fileAdder.CidBuilder)
		if err != nil {
			return path.ImmutablePath{}, err
		}
		mr, err := mfs.NewRoot(ctx, md, emptyDirNode, nil)
		if err != nil {
			return path.ImmutablePath{}, err
		}

		fileAdder.SetMfsRoot(mr)
	}

	nd, err := fileAdder.AddAllAndPin(ctx, files)
	if err != nil {
		return path.ImmutablePath{}, err
	}

	if !settings.OnlyHash {
		if err := api.provider.Provide(ctx, nd.Cid(), true); err != nil {
			return path.ImmutablePath{}, err
		}
	}

	return path.FromCid(nd.Cid()), nil
}

func (api *UnixfsAPI) Get(ctx context.Context, p path.Path) (files.Node, error) {
	ctx, span := tracing.Span(ctx, "CoreAPI.UnixfsAPI", "Get", trace.WithAttributes(attribute.String("path", p.String())))
	defer span.End()

	ses := api.core().getSession(ctx)

	nd, err := ses.ResolveNode(ctx, p)
	if err != nil {
		return nil, err
	}

	return unixfile.NewUnixfsFile(ctx, ses.dag, nd)
}

// Ls returns the contents of an IPFS or IPNS object(s) at path p, with the format:
// `<link base58 hash> <link size in bytes> <link name>`
func (api *UnixfsAPI) Ls(ctx context.Context, p path.Path, out chan<- coreiface.DirEntry, opts ...options.UnixfsLsOption) error {
	ctx, span := tracing.Span(ctx, "CoreAPI.UnixfsAPI", "Ls", trace.WithAttributes(attribute.String("path", p.String())))
	defer span.End()

	defer close(out)

	settings, err := options.UnixfsLsOptions(opts...)
	if err != nil {
		return err
	}

	span.SetAttributes(attribute.Bool("resolvechildren", settings.ResolveChildren))

	ses := api.core().getSession(ctx)
	uses := (*UnixfsAPI)(ses)

	dagnode, err := ses.ResolveNode(ctx, p)
	if err != nil {
		return err
	}

	dir, err := uio.NewDirectoryFromNode(ses.dag, dagnode)
	if err != nil {
		if errors.Is(err, uio.ErrNotADir) {
			return uses.lsFromLinks(ctx, dagnode.Links(), settings, out)
		}
		return err
	}

	return uses.lsFromDirLinks(ctx, dir, settings, out)
}

func (api *UnixfsAPI) processLink(ctx context.Context, linkres ft.LinkResult, settings *options.UnixfsLsSettings) (coreiface.DirEntry, error) {
	ctx, span := tracing.Span(ctx, "CoreAPI.UnixfsAPI", "ProcessLink")
	defer span.End()
	if linkres.Link != nil {
		span.SetAttributes(attribute.String("linkname", linkres.Link.Name), attribute.String("cid", linkres.Link.Cid.String()))
	}

	if linkres.Err != nil {
		return coreiface.DirEntry{}, linkres.Err
	}

	lnk := coreiface.DirEntry{
		Name: linkres.Link.Name,
		Cid:  linkres.Link.Cid,
	}

	switch lnk.Cid.Type() {
	case cid.Raw:
		// No need to check with raw leaves
		lnk.Type = coreiface.TFile
		lnk.Size = linkres.Link.Size
	case cid.DagProtobuf:
		if settings.ResolveChildren {
			linkNode, err := linkres.Link.GetNode(ctx, api.dag)
			if err != nil {
				return coreiface.DirEntry{}, err
			}

			if pn, ok := linkNode.(*merkledag.ProtoNode); ok {
				d, err := ft.FSNodeFromBytes(pn.Data())
				if err != nil {
					return coreiface.DirEntry{}, err
				}
				switch d.Type() {
				case ft.TFile, ft.TRaw:
					lnk.Type = coreiface.TFile
				case ft.THAMTShard, ft.TDirectory, ft.TMetadata:
					lnk.Type = coreiface.TDirectory
				case ft.TSymlink:
					lnk.Type = coreiface.TSymlink
					lnk.Target = string(d.Data())
				}
				if !settings.UseCumulativeSize {
					lnk.Size = d.FileSize()
				}
				lnk.Mode = d.Mode()
				lnk.ModTime = d.ModTime()
			}
		}

		if settings.UseCumulativeSize {
			lnk.Size = linkres.Link.Size
		}
	}

	return lnk, nil
}

func (api *UnixfsAPI) lsFromDirLinks(ctx context.Context, dir uio.Directory, settings *options.UnixfsLsSettings, out chan<- coreiface.DirEntry) error {
	for l := range dir.EnumLinksAsync(ctx) {
		dirEnt, err := api.processLink(ctx, l, settings) // TODO: perf: processing can be done in background and in parallel
		if err != nil {
			return err
		}
		select {
		case out <- dirEnt:
		case <-ctx.Done():
			return nil
		}
	}
	return nil
}

func (api *UnixfsAPI) lsFromLinks(ctx context.Context, ndlinks []*ipld.Link, settings *options.UnixfsLsSettings, out chan<- coreiface.DirEntry) error {
	// Create links channel large enough to not block when writing to out is slower.
	links := make(chan coreiface.DirEntry, len(ndlinks))
	errs := make(chan error, 1)
	go func() {
		defer close(links)
		defer close(errs)
		for _, l := range ndlinks {
			lr := ft.LinkResult{Link: &ipld.Link{Name: l.Name, Size: l.Size, Cid: l.Cid}}
			lnk, err := api.processLink(ctx, lr, settings) // TODO: can be parallel if settings.Async
			if err != nil {
				errs <- err
				return
			}
			select {
			case links <- lnk:
			case <-ctx.Done():
				return
			}
		}
	}()

	for lnk := range links {
		out <- lnk
	}
	return <-errs
}

func (api *UnixfsAPI) core() *CoreAPI {
	return (*CoreAPI)(api)
}

// syncDagService is used by the Adder to ensure blocks get persisted to the underlying datastore
type syncDagService struct {
	ipld.DAGService
	syncFn func() error
}

func (s *syncDagService) Sync() error {
	return s.syncFn()
}<|MERGE_RESOLUTION|>--- conflicted
+++ resolved
@@ -86,17 +86,10 @@
 	if settings.OnlyHash {
 		// setup a /dev/null pipeline to simulate adding the data
 		dstore := dssync.MutexWrap(ds.NewNullDatastore())
-<<<<<<< HEAD
-		bs := bstore.NewBlockstore(dstore, bstore.WriteThrough(true))
-		addblockstore = bstore.NewGCBlockstore(bs, nil) // gclocker will never be used
-		exch = nil                                      // exchange will never be used
-		pinning = nil                                   // pinner will never be used
-=======
 		bs := bstore.NewBlockstore(dstore, bstore.WriteThrough(true)) // we use NewNullDatastore, so ok to always WriteThrough when OnlyHash
 		addblockstore = bstore.NewGCBlockstore(bs, nil)               // gclocker will never be used
 		exch = nil                                                    // exchange will never be used
 		pinning = nil                                                 // pinner will never be used
->>>>>>> 519ae27d
 	}
 
 	bserv := blockservice.New(addblockstore, exch,
