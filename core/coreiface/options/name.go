package options

import (
	"time"

	"github.com/ipfs/boxo/namesys"
)

const (
	DefaultNameValidTime = 24 * time.Hour
)

type NamePublishSettings struct {
	ValidTime        time.Duration
	Key              string
	TTL              *time.Duration
	CompatibleWithV1 bool
	AllowOffline     bool
<<<<<<< HEAD
	DelegatedOnly    bool
=======
	Sequence         *uint64
>>>>>>> d81f524c
}

type NameResolveSettings struct {
	Cache bool

	ResolveOpts []namesys.ResolveOption
}

type (
	NamePublishOption func(*NamePublishSettings) error
	NameResolveOption func(*NameResolveSettings) error
)

func NamePublishOptions(opts ...NamePublishOption) (*NamePublishSettings, error) {
	options := &NamePublishSettings{
		ValidTime: DefaultNameValidTime,
		Key:       "self",

		AllowOffline:  false,
		DelegatedOnly: false,
	}

	for _, opt := range opts {
		err := opt(options)
		if err != nil {
			return nil, err
		}
	}

	return options, nil
}

func NameResolveOptions(opts ...NameResolveOption) (*NameResolveSettings, error) {
	options := &NameResolveSettings{
		Cache: true,
	}

	for _, opt := range opts {
		err := opt(options)
		if err != nil {
			return nil, err
		}
	}

	return options, nil
}

type nameOpts struct{}

var Name nameOpts

// ValidTime is an option for Name.Publish which specifies for how long the
// entry will remain valid. Default value is 24h
func (nameOpts) ValidTime(validTime time.Duration) NamePublishOption {
	return func(settings *NamePublishSettings) error {
		settings.ValidTime = validTime
		return nil
	}
}

// Key is an option for Name.Publish which specifies the key to use for
// publishing. Default value is "self" which is the node's own PeerID.
// The key parameter must be either PeerID or keystore key alias.
//
// You can use KeyAPI to list and generate more names and their respective keys.
func (nameOpts) Key(key string) NamePublishOption {
	return func(settings *NamePublishSettings) error {
		settings.Key = key
		return nil
	}
}

// AllowOffline is an option for Name.Publish which specifies whether to allow
// publishing when the node is offline. Default value is false
func (nameOpts) AllowOffline(allow bool) NamePublishOption {
	return func(settings *NamePublishSettings) error {
		settings.AllowOffline = allow
		return nil
	}
}

// DelegatedOnly is an option for Name.Publish which specifies whether to use
// only HTTP delegated publishers, bypassing DHT. Default value is false
func (nameOpts) DelegatedOnly(delegatedOnly bool) NamePublishOption {
	return func(settings *NamePublishSettings) error {
		settings.DelegatedOnly = delegatedOnly
		return nil
	}
}

// TTL is an option for Name.Publish which specifies the time duration the
// published record should be cached for (caution: experimental).
func (nameOpts) TTL(ttl time.Duration) NamePublishOption {
	return func(settings *NamePublishSettings) error {
		settings.TTL = &ttl
		return nil
	}
}

// Sequence is an option for Name.Publish which specifies the sequence number of
// a namesys record.
func (nameOpts) Sequence(seq uint64) NamePublishOption {
	return func(settings *NamePublishSettings) error {
		settings.Sequence = &seq
		return nil
	}
}

// CompatibleWithV1 is an option for [Name.Publish] which specifies if the
// created record should be backwards compatible with V1 IPNS Records.
func (nameOpts) CompatibleWithV1(compatible bool) NamePublishOption {
	return func(settings *NamePublishSettings) error {
		settings.CompatibleWithV1 = compatible
		return nil
	}
}

// Cache is an option for Name.Resolve which specifies if cache should be used.
// Default value is true
func (nameOpts) Cache(cache bool) NameResolveOption {
	return func(settings *NameResolveSettings) error {
		settings.Cache = cache
		return nil
	}
}

func (nameOpts) ResolveOption(opt namesys.ResolveOption) NameResolveOption {
	return func(settings *NameResolveSettings) error {
		settings.ResolveOpts = append(settings.ResolveOpts, opt)
		return nil
	}
}<|MERGE_RESOLUTION|>--- conflicted
+++ resolved
@@ -16,11 +16,8 @@
 	TTL              *time.Duration
 	CompatibleWithV1 bool
 	AllowOffline     bool
-<<<<<<< HEAD
 	DelegatedOnly    bool
-=======
 	Sequence         *uint64
->>>>>>> d81f524c
 }
 
 type NameResolveSettings struct {
