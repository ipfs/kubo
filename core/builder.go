--- conflicted
+++ resolved
@@ -158,11 +158,7 @@
 	}
 
 	var err error
-<<<<<<< HEAD
-	bs := bstore.NewBlockstoreWPrefix(n.Repo.Datastore(), fsrepo.CacheMount)
-=======
-	bs := bstore.NewBlockstore(rds)
->>>>>>> 8830aae9
+	bs := bstore.NewBlockstoreWPrefix(rds, fsrepo.CacheMount)
 	opts := bstore.DefaultCacheOpts()
 	conf, err := n.Repo.Config()
 	if err != nil {
