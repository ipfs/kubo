--- conflicted
+++ resolved
@@ -332,12 +332,7 @@
 			if err != nil {
 				return nil, err
 			}
-<<<<<<< HEAD
-			err = dag.EnumerateChildren(n.Context(), n.DAG, links, ks, false)
-=======
-
-			err = dag.EnumerateChildren(n.Context(), n.DAG, nd, set.Visit, false)
->>>>>>> 43d7d8e2
+			err = dag.EnumerateChildren(n.Context(), n.DAG, links, set.Visit, false)
 			if err != nil {
 				return nil, err
 			}
