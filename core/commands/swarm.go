package commands

import (
	"context"
	"encoding/base64"
	"encoding/json"
	"errors"
	"fmt"
	"io"
	"path"
	"slices"
	"strconv"
	"strings"
	"sync"
	"text/tabwriter"
	"time"

<<<<<<< HEAD
	files "github.com/ipfs/go-ipfs-files"
	version "github.com/ipfs/kubo"
=======
>>>>>>> 20f81516
	"github.com/ipfs/kubo/commands"
	"github.com/ipfs/kubo/config"
	"github.com/ipfs/kubo/core/commands/cmdenv"
	"github.com/ipfs/kubo/core/node/libp2p"
	"github.com/ipfs/kubo/repo"
	"github.com/ipfs/kubo/repo/fsrepo"

	cmds "github.com/ipfs/go-ipfs-cmds"
	ic "github.com/libp2p/go-libp2p/core/crypto"
	inet "github.com/libp2p/go-libp2p/core/network"
	"github.com/libp2p/go-libp2p/core/peer"
	pstore "github.com/libp2p/go-libp2p/core/peerstore"
	rcmgr "github.com/libp2p/go-libp2p/p2p/host/resource-manager"
	ma "github.com/multiformats/go-multiaddr"
	madns "github.com/multiformats/go-multiaddr-dns"
	mamask "github.com/whyrusleeping/multiaddr-filter"
)

const (
	dnsResolveTimeout = 10 * time.Second
)

type stringList struct {
	Strings []string
}

type addrMap struct {
	Addrs map[string][]string
}

var SwarmCmd = &cmds.Command{
	Helptext: cmds.HelpText{
		Tagline: "Interact with the swarm.",
		ShortDescription: `
'ipfs swarm' is a tool to manipulate the network swarm. The swarm is the
component that opens, listens for, and maintains connections to other
ipfs peers in the internet.
`,
	},
	Subcommands: map[string]*cmds.Command{
		"addrs":      swarmAddrsCmd,
		"connect":    swarmConnectCmd,
		"disconnect": swarmDisconnectCmd,
		"filters":    swarmFiltersCmd,
		"peers":      swarmPeersCmd,
		"peering":    swarmPeeringCmd,
		"resources":  swarmResourcesCmd, // libp2p Network Resource Manager

	},
}

const (
	swarmVerboseOptionName           = "verbose"
	swarmStreamsOptionName           = "streams"
	swarmLatencyOptionName           = "latency"
	swarmDirectionOptionName         = "direction"
	swarmResetLimitsOptionName       = "reset"
	swarmUsedResourcesPercentageName = "min-used-limit-perc"
	swarmIdentifyOptionName          = "identify"
)

type peeringResult struct {
	ID     peer.ID
	Status string
}

var swarmPeeringCmd = &cmds.Command{
	Helptext: cmds.HelpText{
		Tagline: "Modify the peering subsystem.",
		ShortDescription: `
'ipfs swarm peering' manages the peering subsystem.
Peers in the peering subsystem are maintained to be connected, reconnected
on disconnect with a back-off.
The changes are not saved to the config.
`,
	},
	Subcommands: map[string]*cmds.Command{
		"add": swarmPeeringAddCmd,
		"ls":  swarmPeeringLsCmd,
		"rm":  swarmPeeringRmCmd,
	},
}

var swarmPeeringAddCmd = &cmds.Command{
	Helptext: cmds.HelpText{
		Tagline: "Add peers into the peering subsystem.",
		ShortDescription: `
'ipfs swarm peering add' will add the new address to the peering subsystem as one that should always be connected to.
`,
	},
	Arguments: []cmds.Argument{
		cmds.StringArg("address", true, true, "address of peer to add into the peering subsystem"),
	},
	Run: func(req *cmds.Request, res cmds.ResponseEmitter, env cmds.Environment) error {
		addrs := make([]ma.Multiaddr, len(req.Arguments))

		for i, arg := range req.Arguments {
			addr, err := ma.NewMultiaddr(arg)
			if err != nil {
				return err
			}

			addrs[i] = addr
		}

		addInfos, err := peer.AddrInfosFromP2pAddrs(addrs...)
		if err != nil {
			return err
		}

		node, err := cmdenv.GetNode(env)
		if err != nil {
			return err
		}
		if !node.IsOnline {
			return ErrNotOnline
		}

		for _, addrinfo := range addInfos {
			node.Peering.AddPeer(addrinfo)
			err = res.Emit(peeringResult{addrinfo.ID, "success"})
			if err != nil {
				return err
			}
		}
		return nil
	},
	Encoders: cmds.EncoderMap{
		cmds.Text: cmds.MakeTypedEncoder(func(req *cmds.Request, w io.Writer, pr *peeringResult) error {
			fmt.Fprintf(w, "add %s %s\n", pr.ID.String(), pr.Status)
			return nil
		}),
	},
	Type: peeringResult{},
}

var swarmPeeringLsCmd = &cmds.Command{
	Helptext: cmds.HelpText{
		Tagline: "List peers registered in the peering subsystem.",
		ShortDescription: `
'ipfs swarm peering ls' lists the peers that are registered in the peering subsystem and to which the daemon is always connected.
`,
	},
	Run: func(req *cmds.Request, res cmds.ResponseEmitter, env cmds.Environment) error {
		node, err := cmdenv.GetNode(env)
		if err != nil {
			return err
		}
		if !node.IsOnline {
			return ErrNotOnline
		}

		peers := node.Peering.ListPeers()
		return cmds.EmitOnce(res, addrInfos{Peers: peers})
	},
	Type: addrInfos{},
	Encoders: cmds.EncoderMap{
		cmds.Text: cmds.MakeTypedEncoder(func(req *cmds.Request, w io.Writer, ai *addrInfos) error {
			for _, info := range ai.Peers {
				fmt.Fprintf(w, "%s\n", info.ID)
				for _, addr := range info.Addrs {
					fmt.Fprintf(w, "\t%s\n", addr)
				}
			}
			return nil
		}),
	},
}

type addrInfos struct {
	Peers []peer.AddrInfo
}

var swarmPeeringRmCmd = &cmds.Command{
	Helptext: cmds.HelpText{
		Tagline: "Remove a peer from the peering subsystem.",
		ShortDescription: `
'ipfs swarm peering rm' will remove the given ID from the peering subsystem and remove it from the always-on connection.
`,
	},
	Arguments: []cmds.Argument{
		cmds.StringArg("ID", true, true, "ID of peer to remove from the peering subsystem"),
	},
	Run: func(req *cmds.Request, res cmds.ResponseEmitter, env cmds.Environment) error {
		node, err := cmdenv.GetNode(env)
		if err != nil {
			return err
		}
		if !node.IsOnline {
			return ErrNotOnline
		}

		for _, arg := range req.Arguments {
			id, err := peer.Decode(arg)
			if err != nil {
				return err
			}

			node.Peering.RemovePeer(id)
			if err = res.Emit(peeringResult{id, "success"}); err != nil {
				return err
			}
		}
		return nil
	},
	Type: peeringResult{},
	Encoders: cmds.EncoderMap{
		cmds.Text: cmds.MakeTypedEncoder(func(req *cmds.Request, w io.Writer, pr *peeringResult) error {
			fmt.Fprintf(w, "remove %s %s\n", pr.ID.String(), pr.Status)
			return nil
		}),
	},
}

var swarmPeersCmd = &cmds.Command{
	Helptext: cmds.HelpText{
		Tagline: "List peers with open connections.",
		ShortDescription: `
'ipfs swarm peers' lists the set of peers this node is connected to.
`,
	},
	Options: []cmds.Option{
		cmds.BoolOption(swarmVerboseOptionName, "v", "display all extra information"),
		cmds.BoolOption(swarmStreamsOptionName, "Also list information about open streams for each peer"),
		cmds.BoolOption(swarmLatencyOptionName, "Also list information about latency to each peer"),
		cmds.BoolOption(swarmDirectionOptionName, "Also list information about the direction of connection"),
		cmds.BoolOption(swarmIdentifyOptionName, "Also list information about peers identify"),
	},
	Run: func(req *cmds.Request, res cmds.ResponseEmitter, env cmds.Environment) error {
		api, err := cmdenv.GetApi(env, req)
		if err != nil {
			return err
		}
		verbose, _ := req.Options[swarmVerboseOptionName].(bool)
		latency, _ := req.Options[swarmLatencyOptionName].(bool)
		streams, _ := req.Options[swarmStreamsOptionName].(bool)
		direction, _ := req.Options[swarmDirectionOptionName].(bool)
		identify, _ := req.Options[swarmIdentifyOptionName].(bool)

		conns, err := api.Swarm().Peers(req.Context)
		if err != nil {
			return err
		}

		var out connInfos
		for _, c := range conns {
			ci := connInfo{
				Addr: c.Address().String(),
				Peer: c.ID().String(),
			}

			if verbose || direction {
				// set direction
				ci.Direction = c.Direction()
			}

			if verbose || latency {
				lat, err := c.Latency()
				if err != nil {
					return err
				}

				if lat == 0 {
					ci.Latency = "n/a"
				} else {
					ci.Latency = lat.String()
				}
			}
			if verbose || streams {
				strs, err := c.Streams()
				if err != nil {
					return err
				}

				for _, s := range strs {
					ci.Streams = append(ci.Streams, streamInfo{Protocol: version.TrimVersion(string(s))})
				}
			}

			if verbose || identify {
				n, err := cmdenv.GetNode(env)
				if err != nil {
					return err
				}
				identifyResult, _ := ci.identifyPeer(n.Peerstore, c.ID())
				ci.Identify = identifyResult
			}
			ci.Sort()
			out.Peers = append(out.Peers, ci)
		}

		out.Sort()
		return cmds.EmitOnce(res, &out)
	},
	Encoders: cmds.EncoderMap{
		cmds.Text: cmds.MakeTypedEncoder(func(req *cmds.Request, w io.Writer, ci *connInfos) error {
			pipfs := ma.ProtocolWithCode(ma.P_IPFS).Name
			for _, info := range ci.Peers {
				fmt.Fprintf(w, "%s/%s/%s", info.Addr, pipfs, info.Peer)
				if info.Latency != "" {
					fmt.Fprintf(w, " %s", info.Latency)
				}

				if info.Direction != inet.DirUnknown {
					fmt.Fprintf(w, " %s", directionString(info.Direction))
				}
				fmt.Fprintln(w)

				for _, s := range info.Streams {
					if s.Protocol == "" {
						s.Protocol = "<no protocol name>"
					}

					fmt.Fprintf(w, "  %s\n", s.Protocol)
				}
			}

			return nil
		}),
	},
	Type: connInfos{},
}

var swarmResourcesCmd = &cmds.Command{
	Status: cmds.Experimental,
	Helptext: cmds.HelpText{
		Tagline: "Get a summary of all resources accounted for by the libp2p Resource Manager.",
		LongDescription: `
Get a summary of all resources accounted for by the libp2p Resource Manager.
This includes the limits and the usage against those limits.
This can output a human readable table and JSON encoding.
`,
	},
	Run: func(req *cmds.Request, res cmds.ResponseEmitter, env cmds.Environment) error {
		node, err := cmdenv.GetNode(env)
		if err != nil {
			return err
		}

		if node.ResourceManager == nil {
			return libp2p.ErrNoResourceMgr
		}

		cfg, err := node.Repo.Config()
		if err != nil {
			return err
		}

		userResourceOverrides, err := node.Repo.UserResourceOverrides()
		if err != nil {
			return err
		}

		// FIXME: we shouldn't recompute limits, either save them or load them from libp2p (https://github.com/libp2p/go-libp2p/issues/2166)
		limitConfig, _, err := libp2p.LimitConfig(cfg.Swarm, userResourceOverrides)
		if err != nil {
			return err
		}

		rapi, ok := node.ResourceManager.(rcmgr.ResourceManagerState)
		if !ok { // NullResourceManager
			return libp2p.ErrNoResourceMgr
		}

		return cmds.EmitOnce(res, libp2p.MergeLimitsAndStatsIntoLimitsConfigAndUsage(limitConfig, rapi.Stat()))
	},
	Encoders: cmds.EncoderMap{
		cmds.JSON: cmds.MakeTypedEncoder(func(req *cmds.Request, w io.Writer, limitsAndUsage libp2p.LimitsConfigAndUsage) error {
			return json.NewEncoder(w).Encode(limitsAndUsage)
		}),
		cmds.Text: cmds.MakeTypedEncoder(func(req *cmds.Request, w io.Writer, limitsAndUsage libp2p.LimitsConfigAndUsage) error {
			tw := tabwriter.NewWriter(w, 20, 8, 0, '\t', 0)
			defer tw.Flush()

			fmt.Fprintf(tw, "%s\t%s\t%s\t%s\t%s\t\n", "Scope", "Limit Name", "Limit Value", "Limit Usage Amount", "Limit Usage Percent")
			for _, ri := range libp2p.LimitConfigsToInfo(limitsAndUsage) {
				var limit, percentage string
				switch ri.LimitValue {
				case rcmgr.Unlimited64:
					limit = "unlimited"
					percentage = "n/a"
				case rcmgr.BlockAllLimit64:
					limit = "blockAll"
					percentage = "n/a"
				default:
					limit = strconv.FormatInt(int64(ri.LimitValue), 10)
					if ri.CurrentUsage == 0 {
						percentage = "0%"
					} else {
						percentage = strconv.FormatFloat(float64(ri.CurrentUsage)/float64(ri.LimitValue)*100, 'f', 1, 64) + "%"
					}
				}
				fmt.Fprintf(tw, "%s\t%s\t%s\t%d\t%s\t\n",
					ri.ScopeName,
					ri.LimitName,
					limit,
					ri.CurrentUsage,
					percentage,
				)
			}

			return nil
		}),
	},
	Type: libp2p.LimitsConfigAndUsage{},
}

type streamInfo struct {
	Protocol string
}

type connInfo struct {
	Addr      string         `json:",omitempty"`
	Peer      string         `json:",omitempty"`
	Latency   string         `json:",omitempty"`
	Muxer     string         `json:",omitempty"`
	Direction inet.Direction `json:",omitempty"`
	Streams   []streamInfo   `json:",omitempty"`
	Identify  IdOutput       `json:",omitempty"`
}

func (ci *connInfo) Sort() {
	slices.SortFunc(ci.Streams, func(a, b streamInfo) int {
		return strings.Compare(a.Protocol, b.Protocol)
	})
}

type connInfos struct {
	Peers []connInfo
}

func (ci *connInfos) Sort() {
	slices.SortFunc(ci.Peers, func(a, b connInfo) int {
		return strings.Compare(a.Addr, b.Addr)
	})
}

func (ci *connInfo) identifyPeer(ps pstore.Peerstore, p peer.ID) (IdOutput, error) {
	var info IdOutput
	info.ID = p.String()

	if pk := ps.PubKey(p); pk != nil {
		pkb, err := ic.MarshalPublicKey(pk)
		if err != nil {
			return IdOutput{}, err
		}
		info.PublicKey = base64.StdEncoding.EncodeToString(pkb)
	}

	addrInfo := ps.PeerInfo(p)
	addrs, err := peer.AddrInfoToP2pAddrs(&addrInfo)
	if err != nil {
		return IdOutput{}, err
	}

	for _, a := range addrs {
		info.Addresses = append(info.Addresses, a.String())
	}
	slices.Sort(info.Addresses)

	if protocols, err := ps.GetProtocols(p); err == nil {
		info.Protocols = append(info.Protocols, protocols...)
		slices.Sort(info.Protocols)
	}

	if v, err := ps.Get(p, "AgentVersion"); err == nil {
		if vs, ok := v.(string); ok {
			info.AgentVersion = vs
		}
	}

	return info, nil
}

// directionString transfers to string
func directionString(d inet.Direction) string {
	switch d {
	case inet.DirInbound:
		return "inbound"
	case inet.DirOutbound:
		return "outbound"
	default:
		return ""
	}
}

var swarmAddrsCmd = &cmds.Command{
	Helptext: cmds.HelpText{
		Tagline: "List known addresses. Useful for debugging.",
		ShortDescription: `
'ipfs swarm addrs' lists all addresses this node is aware of.
`,
	},
	Subcommands: map[string]*cmds.Command{
		"local":  swarmAddrsLocalCmd,
		"listen": swarmAddrsListenCmd,
	},
	Run: func(req *cmds.Request, res cmds.ResponseEmitter, env cmds.Environment) error {
		api, err := cmdenv.GetApi(env, req)
		if err != nil {
			return err
		}

		addrs, err := api.Swarm().KnownAddrs(req.Context)
		if err != nil {
			return err
		}

		out := make(map[string][]string)
		for p, paddrs := range addrs {
			s := p.String()
			for _, a := range paddrs {
				out[s] = append(out[s], a.String())
			}
		}

		return cmds.EmitOnce(res, &addrMap{Addrs: out})
	},
	Encoders: cmds.EncoderMap{
		cmds.Text: cmds.MakeTypedEncoder(func(req *cmds.Request, w io.Writer, am *addrMap) error {
			// sort the ids first
			ids := make([]string, 0, len(am.Addrs))
			for p := range am.Addrs {
				ids = append(ids, p)
			}
			slices.Sort(ids)

			for _, p := range ids {
				paddrs := am.Addrs[p]
				fmt.Fprintf(w, "%s (%d)\n", p, len(paddrs))
				for _, addr := range paddrs {
					fmt.Fprintf(w, "\t%s\n", addr)
				}
			}

			return nil
		}),
	},
	Type: addrMap{},
}

var swarmAddrsLocalCmd = &cmds.Command{
	Helptext: cmds.HelpText{
		Tagline: "List local addresses.",
		ShortDescription: `
'ipfs swarm addrs local' lists all local listening addresses announced to the network.
`,
	},
	Options: []cmds.Option{
		cmds.BoolOption("id", "Show peer ID in addresses."),
	},
	Run: func(req *cmds.Request, res cmds.ResponseEmitter, env cmds.Environment) error {
		api, err := cmdenv.GetApi(env, req)
		if err != nil {
			return err
		}

		showid, _ := req.Options["id"].(bool)
		self, err := api.Key().Self(req.Context)
		if err != nil {
			return err
		}

		maddrs, err := api.Swarm().LocalAddrs(req.Context)
		if err != nil {
			return err
		}

		var addrs []string
		p2pProtocolName := ma.ProtocolWithCode(ma.P_P2P).Name
		for _, addr := range maddrs {
			saddr := addr.String()
			if showid {
				saddr = path.Join(saddr, p2pProtocolName, self.ID().String())
			}
			addrs = append(addrs, saddr)
		}
		slices.Sort(addrs)
		return cmds.EmitOnce(res, &stringList{addrs})
	},
	Type: stringList{},
	Encoders: cmds.EncoderMap{
		cmds.Text: cmds.MakeTypedEncoder(safeTextListEncoder),
	},
}

var swarmAddrsListenCmd = &cmds.Command{
	Helptext: cmds.HelpText{
		Tagline: "List interface listening addresses.",
		ShortDescription: `
'ipfs swarm addrs listen' lists all interface addresses the node is listening on.
`,
	},
	Run: func(req *cmds.Request, res cmds.ResponseEmitter, env cmds.Environment) error {
		api, err := cmdenv.GetApi(env, req)
		if err != nil {
			return err
		}

		var addrs []string
		maddrs, err := api.Swarm().ListenAddrs(req.Context)
		if err != nil {
			return err
		}

		for _, addr := range maddrs {
			addrs = append(addrs, addr.String())
		}
		slices.Sort(addrs)

		return cmds.EmitOnce(res, &stringList{addrs})
	},
	Type: stringList{},
	Encoders: cmds.EncoderMap{
		cmds.Text: cmds.MakeTypedEncoder(safeTextListEncoder),
	},
}

var swarmConnectCmd = &cmds.Command{
	Helptext: cmds.HelpText{
		Tagline: "Open connection to a given peer.",
		ShortDescription: `
'ipfs swarm connect' attempts to ensure a connection to a given peer.

Multiaddresses given are advisory, for example the node may already be aware of other addresses for a given peer or may already have an established connection to the peer.

The address format is a libp2p multiaddr:

ipfs swarm connect /ip4/104.131.131.82/tcp/4001/p2p/QmaCpDMGvV2BGHeYERUEnRQAwe3N8SzbUtfsmvsqQLuvuJ
`,
	},
	Arguments: []cmds.Argument{
		cmds.StringArg("address", true, true, "Address of peer to connect to.").EnableStdin(),
	},
	Run: func(req *cmds.Request, res cmds.ResponseEmitter, env cmds.Environment) error {
		node, err := cmdenv.GetNode(env)
		if err != nil {
			return err
		}

		api, err := cmdenv.GetApi(env, req)
		if err != nil {
			return err
		}

		addrs := req.Arguments

		pis, err := parseAddresses(req.Context, addrs, node.DNSResolver)
		if err != nil {
			return err
		}

		output := make([]string, len(pis))
		for i, pi := range pis {
			output[i] = "connect " + pi.ID.String()

			err := api.Swarm().Connect(req.Context, pi)
			if err != nil {
				return fmt.Errorf("%s failure: %s", output[i], err)
			}
			output[i] += " success"
		}

		return cmds.EmitOnce(res, &stringList{output})
	},
	Encoders: cmds.EncoderMap{
		cmds.Text: cmds.MakeTypedEncoder(safeTextListEncoder),
	},
	Type: stringList{},
}

var swarmDisconnectCmd = &cmds.Command{
	Helptext: cmds.HelpText{
		Tagline: "Close connection to a given address.",
		ShortDescription: `
'ipfs swarm disconnect' closes a connection to a peer address. The address
format is an IPFS multiaddr:

ipfs swarm disconnect /ip4/104.131.131.82/tcp/4001/p2p/QmaCpDMGvV2BGHeYERUEnRQAwe3N8SzbUtfsmvsqQLuvuJ

The disconnect is not permanent; if ipfs needs to talk to that address later,
it will reconnect.
`,
	},
	Arguments: []cmds.Argument{
		cmds.StringArg("address", true, true, "Address of peer to disconnect from.").EnableStdin(),
	},
	Run: func(req *cmds.Request, res cmds.ResponseEmitter, env cmds.Environment) error {
		node, err := cmdenv.GetNode(env)
		if err != nil {
			return err
		}

		api, err := cmdenv.GetApi(env, req)
		if err != nil {
			return err
		}

		addrs, err := parseAddresses(req.Context, req.Arguments, node.DNSResolver)
		if err != nil {
			return err
		}

		output := make([]string, 0, len(addrs))
		for _, ainfo := range addrs {
			maddrs, err := peer.AddrInfoToP2pAddrs(&ainfo)
			if err != nil {
				return err
			}
			// FIXME: This will print:
			//
			//   disconnect QmFoo success
			//   disconnect QmFoo success
			//   ...
			//
			// Once per address specified. However, I'm not sure of
			// a good backwards compat solution. Right now, I'm just
			// preserving the current behavior.
			for _, addr := range maddrs {
				msg := "disconnect " + ainfo.ID.String()
				if err := api.Swarm().Disconnect(req.Context, addr); err != nil {
					msg += " failure: " + err.Error()
				} else {
					msg += " success"
				}
				output = append(output, msg)
			}
		}
		return cmds.EmitOnce(res, &stringList{output})
	},
	Encoders: cmds.EncoderMap{
		cmds.Text: cmds.MakeTypedEncoder(safeTextListEncoder),
	},
	Type: stringList{},
}

// parseAddresses is a function that takes in a slice of string peer addresses
// (multiaddr + peerid) and returns a slice of properly constructed peers
func parseAddresses(ctx context.Context, addrs []string, rslv *madns.Resolver) ([]peer.AddrInfo, error) {
	// resolve addresses
	maddrs, err := resolveAddresses(ctx, addrs, rslv)
	if err != nil {
		return nil, err
	}

	return peer.AddrInfosFromP2pAddrs(maddrs...)
}

// resolveAddresses resolves addresses parallelly
func resolveAddresses(ctx context.Context, addrs []string, rslv *madns.Resolver) ([]ma.Multiaddr, error) {
	ctx, cancel := context.WithTimeout(ctx, dnsResolveTimeout)
	defer cancel()

	var maddrs []ma.Multiaddr
	var wg sync.WaitGroup
	resolveErrC := make(chan error, len(addrs))

	maddrC := make(chan ma.Multiaddr)

	for _, addr := range addrs {
		maddr, err := ma.NewMultiaddr(addr)
		if err != nil {
			return nil, err
		}

		// check whether address ends in `ipfs/Qm...`
		if _, last := ma.SplitLast(maddr); last.Protocol().Code == ma.P_IPFS {
			maddrs = append(maddrs, maddr)
			continue
		}
		wg.Add(1)
		go func(maddr ma.Multiaddr) {
			defer wg.Done()
			raddrs, err := rslv.Resolve(ctx, maddr)
			if err != nil {
				resolveErrC <- err
				return
			}
			// filter out addresses that still doesn't end in `ipfs/Qm...`
			found := 0
			for _, raddr := range raddrs {
				if _, last := ma.SplitLast(raddr); last != nil && last.Protocol().Code == ma.P_IPFS {
					maddrC <- raddr
					found++
				}
			}
			if found == 0 {
				resolveErrC <- fmt.Errorf("found no ipfs peers at %s", maddr)
			}
		}(maddr)
	}
	go func() {
		wg.Wait()
		close(maddrC)
	}()

	for maddr := range maddrC {
		maddrs = append(maddrs, maddr)
	}

	select {
	case err := <-resolveErrC:
		return nil, err
	default:
	}

	return maddrs, nil
}

var swarmFiltersCmd = &cmds.Command{
	Helptext: cmds.HelpText{
		Tagline: "Manipulate address filters.",
		ShortDescription: `
'ipfs swarm filters' will list out currently applied filters. Its subcommands
can be used to add or remove said filters. Filters are specified using the
multiaddr-filter format:

Example:

    /ip4/192.168.0.0/ipcidr/16

Where the above is equivalent to the standard CIDR:

    192.168.0.0/16

Filters default to those specified under the "Swarm.AddrFilters" config key.
`,
	},
	Subcommands: map[string]*cmds.Command{
		"add": swarmFiltersAddCmd,
		"rm":  swarmFiltersRmCmd,
	},
	Run: func(req *cmds.Request, res cmds.ResponseEmitter, env cmds.Environment) error {
		n, err := cmdenv.GetNode(env)
		if err != nil {
			return err
		}

		if !n.IsOnline {
			return ErrNotOnline
		}

		var output []string
		for _, f := range n.Filters.FiltersForAction(ma.ActionDeny) {
			s, err := mamask.ConvertIPNet(&f)
			if err != nil {
				return err
			}
			output = append(output, s)
		}
		return cmds.EmitOnce(res, &stringList{output})
	},
	Encoders: cmds.EncoderMap{
		cmds.Text: cmds.MakeTypedEncoder(safeTextListEncoder),
	},
	Type: stringList{},
}

var swarmFiltersAddCmd = &cmds.Command{
	Helptext: cmds.HelpText{
		Tagline: "Add an address filter.",
		ShortDescription: `
'ipfs swarm filters add' will add an address filter to the daemons swarm.
`,
	},
	Arguments: []cmds.Argument{
		cmds.StringArg("address", true, true, "Multiaddr to filter.").EnableStdin(),
	},
	Run: func(req *cmds.Request, res cmds.ResponseEmitter, env cmds.Environment) error {
		n, err := cmdenv.GetNode(env)
		if err != nil {
			return err
		}

		if !n.IsOnline {
			return ErrNotOnline
		}

		if len(req.Arguments) == 0 {
			return errors.New("no filters to add")
		}

		r, err := fsrepo.Open(env.(*commands.Context).ConfigRoot)
		if err != nil {
			return err
		}
		defer r.Close()
		cfg, err := r.Config()
		if err != nil {
			return err
		}

		for _, arg := range req.Arguments {
			mask, err := mamask.NewMask(arg)
			if err != nil {
				return err
			}

			n.Filters.AddFilter(*mask, ma.ActionDeny)
		}

		added, err := filtersAdd(r, cfg, req.Arguments)
		if err != nil {
			return err
		}

		return cmds.EmitOnce(res, &stringList{added})
	},
	Encoders: cmds.EncoderMap{
		cmds.Text: cmds.MakeTypedEncoder(safeTextListEncoder),
	},
	Type: stringList{},
}

var swarmFiltersRmCmd = &cmds.Command{
	Helptext: cmds.HelpText{
		Tagline: "Remove an address filter.",
		ShortDescription: `
'ipfs swarm filters rm' will remove an address filter from the daemons swarm.
`,
	},
	Arguments: []cmds.Argument{
		cmds.StringArg("address", true, true, "Multiaddr filter to remove.").EnableStdin(),
	},
	Run: func(req *cmds.Request, res cmds.ResponseEmitter, env cmds.Environment) error {
		n, err := cmdenv.GetNode(env)
		if err != nil {
			return err
		}

		if !n.IsOnline {
			return ErrNotOnline
		}

		r, err := fsrepo.Open(env.(*commands.Context).ConfigRoot)
		if err != nil {
			return err
		}
		defer r.Close()
		cfg, err := r.Config()
		if err != nil {
			return err
		}

		if req.Arguments[0] == "all" || req.Arguments[0] == "*" {
			fs := n.Filters.FiltersForAction(ma.ActionDeny)
			for _, f := range fs {
				n.Filters.RemoveLiteral(f)
			}

			removed, err := filtersRemoveAll(r, cfg)
			if err != nil {
				return err
			}

			return cmds.EmitOnce(res, &stringList{removed})
		}

		for _, arg := range req.Arguments {
			mask, err := mamask.NewMask(arg)
			if err != nil {
				return err
			}

			n.Filters.RemoveLiteral(*mask)
		}

		removed, err := filtersRemove(r, cfg, req.Arguments)
		if err != nil {
			return err
		}

		return cmds.EmitOnce(res, &stringList{removed})
	},
	Encoders: cmds.EncoderMap{
		cmds.Text: cmds.MakeTypedEncoder(safeTextListEncoder),
	},
	Type: stringList{},
}

func filtersAdd(r repo.Repo, cfg *config.Config, filters []string) ([]string, error) {
	addedMap := map[string]struct{}{}
	addedList := make([]string, 0, len(filters))

	// re-add cfg swarm filters to rm dupes
	oldFilters := cfg.Swarm.AddrFilters
	cfg.Swarm.AddrFilters = nil

	// add new filters
	for _, filter := range filters {
		if _, found := addedMap[filter]; found {
			continue
		}

		cfg.Swarm.AddrFilters = append(cfg.Swarm.AddrFilters, filter)
		addedList = append(addedList, filter)
		addedMap[filter] = struct{}{}
	}

	// add back original filters. in this order so that we output them.
	for _, filter := range oldFilters {
		if _, found := addedMap[filter]; found {
			continue
		}

		cfg.Swarm.AddrFilters = append(cfg.Swarm.AddrFilters, filter)
		addedMap[filter] = struct{}{}
	}

	if err := r.SetConfig(cfg); err != nil {
		return nil, err
	}

	return addedList, nil
}

func filtersRemoveAll(r repo.Repo, cfg *config.Config) ([]string, error) {
	removed := cfg.Swarm.AddrFilters
	cfg.Swarm.AddrFilters = nil

	if err := r.SetConfig(cfg); err != nil {
		return nil, err
	}

	return removed, nil
}

func filtersRemove(r repo.Repo, cfg *config.Config, toRemoveFilters []string) ([]string, error) {
	removed := make([]string, 0, len(toRemoveFilters))
	keep := make([]string, 0, len(cfg.Swarm.AddrFilters))

	oldFilters := cfg.Swarm.AddrFilters

	for _, oldFilter := range oldFilters {
		found := false
		for _, toRemoveFilter := range toRemoveFilters {
			if oldFilter == toRemoveFilter {
				found = true
				removed = append(removed, toRemoveFilter)
				break
			}
		}

		if !found {
			keep = append(keep, oldFilter)
		}
	}
	cfg.Swarm.AddrFilters = keep

	if err := r.SetConfig(cfg); err != nil {
		return nil, err
	}

	return removed, nil
}<|MERGE_RESOLUTION|>--- conflicted
+++ resolved
@@ -15,11 +15,7 @@
 	"text/tabwriter"
 	"time"
 
-<<<<<<< HEAD
-	files "github.com/ipfs/go-ipfs-files"
 	version "github.com/ipfs/kubo"
-=======
->>>>>>> 20f81516
 	"github.com/ipfs/kubo/commands"
 	"github.com/ipfs/kubo/config"
 	"github.com/ipfs/kubo/core/commands/cmdenv"
@@ -32,6 +28,7 @@
 	inet "github.com/libp2p/go-libp2p/core/network"
 	"github.com/libp2p/go-libp2p/core/peer"
 	pstore "github.com/libp2p/go-libp2p/core/peerstore"
+	"github.com/libp2p/go-libp2p/core/protocol"
 	rcmgr "github.com/libp2p/go-libp2p/p2p/host/resource-manager"
 	ma "github.com/multiformats/go-multiaddr"
 	madns "github.com/multiformats/go-multiaddr-dns"
@@ -481,13 +478,15 @@
 	slices.Sort(info.Addresses)
 
 	if protocols, err := ps.GetProtocols(p); err == nil {
-		info.Protocols = append(info.Protocols, protocols...)
+		for _, proto := range protocols {
+			info.Protocols = append(info.Protocols, protocol.ID(version.TrimVersion(string(proto))))
+		}
 		slices.Sort(info.Protocols)
 	}
 
 	if v, err := ps.Get(p, "AgentVersion"); err == nil {
 		if vs, ok := v.(string); ok {
-			info.AgentVersion = vs
+			info.AgentVersion = version.TrimVersion(vs)
 		}
 	}
 
