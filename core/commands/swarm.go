package commands

import (
	"bytes"
	"errors"
	"fmt"
	"io"
	"path"
	"sort"

	cmds "github.com/ipfs/go-ipfs/commands"
	repo "github.com/ipfs/go-ipfs/repo"
	config "github.com/ipfs/go-ipfs/repo/config"
	"github.com/ipfs/go-ipfs/repo/fsrepo"
	iaddr "github.com/ipfs/go-ipfs/thirdparty/ipfsaddr"
	swarm "gx/ipfs/Qmbiq2d2ZMi34A6V22kNY3b4GgPGFztmRCQZ931TJkYWp7/go-libp2p-swarm"
	pstore "gx/ipfs/QmeXj9VAjmYQZxpmVz7VzccbJrpmr8qkCDSjfVNsPTWTYU/go-libp2p-peerstore"

	mafilter "gx/ipfs/QmSMZwvs3n4GBikZ7hKzT17c3bk65FmyZo2JqtJ16swqCv/multiaddr-filter"
	ma "gx/ipfs/QmUAQaWbKxGCUTuoQVvvicbQNZ9APF5pDGWyAZSe93AtKH/go-multiaddr"
)

type stringList struct {
	Strings []string
}

type addrMap struct {
	Addrs map[string][]string
}

var SwarmCmd = &cmds.Command{
	Helptext: cmds.HelpText{
		Tagline: "Interact with the swarm.",
		ShortDescription: `
'ipfs swarm' is a tool to manipulate the network swarm. The swarm is the
component that opens, listens for, and maintains connections to other
ipfs peers in the internet.
`,
	},
	Subcommands: map[string]*cmds.Command{
		"addrs":      swarmAddrsCmd,
		"connect":    swarmConnectCmd,
		"disconnect": swarmDisconnectCmd,
		"filters":    swarmFiltersCmd,
		"peers":      swarmPeersCmd,
	},
}

var swarmPeersCmd = &cmds.Command{
	Helptext: cmds.HelpText{
		Tagline: "List peers with open connections.",
		ShortDescription: `
'ipfs swarm peers' lists the set of peers this node is connected to.
`,
	},
	Options: []cmds.Option{
		cmds.BoolOption("verbose", "v", "display all extra information"),
		cmds.BoolOption("streams", "Also list information about open streams for each peer"),
		cmds.BoolOption("latency", "Also list information about latency to each peer"),
	},
	Run: func(req cmds.Request, res cmds.Response) {

		log.Debug("ipfs swarm peers")
		n, err := req.InvocContext().GetNode()
		if err != nil {
			res.SetError(err, cmds.ErrNormal)
			return
		}

		if n.PeerHost == nil {
			res.SetError(errNotOnline, cmds.ErrClient)
			return
		}

		verbose, _, _ := req.Option("verbose").Bool()
		latency, _, _ := req.Option("latency").Bool()
		streams, _, _ := req.Option("streams").Bool()

		conns := n.PeerHost.Network().Conns()

		var out connInfos
		for _, c := range conns {
			pid := c.RemotePeer()
			addr := c.RemoteMultiaddr()

			ci := connInfo{
				Addr: addr.String(),
				Peer: pid.Pretty(),
			}

			swcon, ok := c.(*swarm.Conn)
			if ok {
				ci.Muxer = fmt.Sprintf("%T", swcon.StreamConn().Conn())
			}

			if verbose || latency {
				lat := n.Peerstore.LatencyEWMA(pid)
				if lat == 0 {
					ci.Latency = "n/a"
				} else {
					ci.Latency = lat.String()
				}
			}
			if verbose || streams {
				strs, err := c.GetStreams()
				if err != nil {
					res.SetError(err, cmds.ErrNormal)
					return
				}

				for _, s := range strs {
					ci.Streams = append(ci.Streams, streamInfo{Protocol: string(s.Protocol())})
				}
			}
			sort.Sort(&ci)
			out.Peers = append(out.Peers, ci)
		}

<<<<<<< HEAD
		sort.Sort(sort.StringSlice(addrs))
		res.SetOutput(addrs)
=======
		sort.Sort(&out)
		res.SetOutput(&out)
>>>>>>> 416f0250
	},
	Marshalers: cmds.MarshalerMap{
		cmds.Text: func(res cmds.Response) (io.Reader, error) {
			ci, ok := res.Output().(*connInfos)
			if !ok {
				return nil, fmt.Errorf("expected output type to be connInfos")
			}

			buf := new(bytes.Buffer)
			for _, info := range ci.Peers {
				fmt.Fprintf(buf, "%s/ipfs/%s", info.Addr, info.Peer)
				if info.Latency != "" {
					fmt.Fprintf(buf, " %s", info.Latency)
				}
				fmt.Fprintln(buf)

				for _, s := range info.Streams {
					if s.Protocol == "" {
						s.Protocol = "<no protocol name>"
					}

					fmt.Fprintf(buf, "  %s\n", s.Protocol)
				}
			}

			return buf, nil
		},
	},
	Type: connInfos{},
}

type streamInfo struct {
	Protocol string
}

type connInfo struct {
	Addr    string
	Peer    string
	Latency string
	Muxer   string
	Streams []streamInfo
}

func (ci *connInfo) Less(i, j int) bool {
	return ci.Streams[i].Protocol < ci.Streams[j].Protocol
}

func (ci *connInfo) Len() int {
	return len(ci.Streams)
}

func (ci *connInfo) Swap(i, j int) {
	ci.Streams[i], ci.Streams[j] = ci.Streams[j], ci.Streams[i]
}

type connInfos struct {
	Peers []connInfo
}

func (ci connInfos) Less(i, j int) bool {
	return ci.Peers[i].Addr < ci.Peers[j].Addr
}

func (ci connInfos) Len() int {
	return len(ci.Peers)
}

func (ci connInfos) Swap(i, j int) {
	ci.Peers[i], ci.Peers[j] = ci.Peers[j], ci.Peers[i]
}

var swarmAddrsCmd = &cmds.Command{
	Helptext: cmds.HelpText{
		Tagline: "List known addresses. Useful for debugging.",
		ShortDescription: `
'ipfs swarm addrs' lists all addresses this node is aware of.
`,
	},
	Subcommands: map[string]*cmds.Command{
		"local": swarmAddrsLocalCmd,
	},
	Run: func(req cmds.Request, res cmds.Response) {

		n, err := req.InvocContext().GetNode()
		if err != nil {
			res.SetError(err, cmds.ErrNormal)
			return
		}

		if n.PeerHost == nil {
			res.SetError(errNotOnline, cmds.ErrClient)
			return
		}

		addrs := make(map[string][]string)
		ps := n.PeerHost.Network().Peerstore()
		for _, p := range ps.Peers() {
			s := p.Pretty()
			for _, a := range ps.Addrs(p) {
				addrs[s] = append(addrs[s], a.String())
			}
			sort.Sort(sort.StringSlice(addrs[s]))
		}

		res.SetOutput(&addrMap{Addrs: addrs})
	},
	Marshalers: cmds.MarshalerMap{
		cmds.Text: func(res cmds.Response) (io.Reader, error) {
			m, ok := res.Output().(*addrMap)
			if !ok {
				return nil, errors.New("failed to cast map[string]string")
			}

			// sort the ids first
			ids := make([]string, 0, len(m.Addrs))
			for p := range m.Addrs {
				ids = append(ids, p)
			}
			sort.Sort(sort.StringSlice(ids))

			buf := new(bytes.Buffer)
			for _, p := range ids {
				paddrs := m.Addrs[p]
				buf.WriteString(fmt.Sprintf("%s (%d)\n", p, len(paddrs)))
				for _, addr := range paddrs {
					buf.WriteString("\t" + addr + "\n")
				}
			}
			return buf, nil
		},
	},
	Type: addrMap{},
}

var swarmAddrsLocalCmd = &cmds.Command{
	Helptext: cmds.HelpText{
		Tagline: "List local addresses.",
		ShortDescription: `
'ipfs swarm addrs local' lists all local addresses the node is listening on.
`,
	},
	Options: []cmds.Option{
		cmds.BoolOption("id", "Show peer ID in addresses.").Default(false),
	},
	Run: func(req cmds.Request, res cmds.Response) {

		n, err := req.InvocContext().GetNode()
		if err != nil {
			res.SetError(err, cmds.ErrNormal)
			return
		}

		if n.PeerHost == nil {
			res.SetError(errNotOnline, cmds.ErrClient)
			return
		}

		showid, _, _ := req.Option("id").Bool()
		id := n.Identity.Pretty()

		var addrs []string
		for _, addr := range n.PeerHost.Addrs() {
			saddr := addr.String()
			if showid {
				saddr = path.Join(saddr, "ipfs", id)
			}
			addrs = append(addrs, saddr)
		}
		sort.Sort(sort.StringSlice(addrs))

		res.SetOutput(&stringList{addrs})
	},
	Type: stringList{},
	Marshalers: cmds.MarshalerMap{
		cmds.Text: stringListMarshaler,
	},
}

var swarmConnectCmd = &cmds.Command{
	Helptext: cmds.HelpText{
		Tagline: "Open connection to a given address.",
		ShortDescription: `
'ipfs swarm connect' opens a new direct connection to a peer address.

The address format is an IPFS multiaddr:

ipfs swarm connect /ip4/104.131.131.82/tcp/4001/ipfs/QmaCpDMGvV2BGHeYERUEnRQAwe3N8SzbUtfsmvsqQLuvuJ
`,
	},
	Arguments: []cmds.Argument{
		cmds.StringArg("address", true, true, "Address of peer to connect to.").EnableStdin(),
	},
	Run: func(req cmds.Request, res cmds.Response) {
		ctx := req.Context()

		n, err := req.InvocContext().GetNode()
		if err != nil {
			res.SetError(err, cmds.ErrNormal)
			return
		}

		addrs := req.Arguments()

		if n.PeerHost == nil {
			res.SetError(errNotOnline, cmds.ErrClient)
			return
		}

		snet, ok := n.PeerHost.Network().(*swarm.Network)
		if !ok {
			res.SetError(fmt.Errorf("peerhost network was not swarm"), cmds.ErrNormal)
			return
		}

		swrm := snet.Swarm()

		pis, err := peersWithAddresses(addrs)
		if err != nil {
			res.SetError(err, cmds.ErrNormal)
			return
		}

		output := make([]string, len(pis))
		for i, pi := range pis {
			swrm.Backoff().Clear(pi.ID)

			output[i] = "connect " + pi.ID.Pretty()

			err := n.PeerHost.Connect(ctx, pi)
			if err != nil {
				res.SetError(fmt.Errorf("%s failure: %s", output[i], err), cmds.ErrNormal)
				return
			}
			output[i] += " success"
		}

		res.SetOutput(&stringList{output})
	},
	Marshalers: cmds.MarshalerMap{
		cmds.Text: stringListMarshaler,
	},
	Type: stringList{},
}

var swarmDisconnectCmd = &cmds.Command{
	Helptext: cmds.HelpText{
		Tagline: "Close connection to a given address.",
		ShortDescription: `
'ipfs swarm disconnect' closes a connection to a peer address. The address
format is an IPFS multiaddr:

ipfs swarm disconnect /ip4/104.131.131.82/tcp/4001/ipfs/QmaCpDMGvV2BGHeYERUEnRQAwe3N8SzbUtfsmvsqQLuvuJ

The disconnect is not permanent; if ipfs needs to talk to that address later,
it will reconnect.
`,
	},
	Arguments: []cmds.Argument{
		cmds.StringArg("address", true, true, "Address of peer to disconnect from.").EnableStdin(),
	},
	Run: func(req cmds.Request, res cmds.Response) {
		n, err := req.InvocContext().GetNode()
		if err != nil {
			res.SetError(err, cmds.ErrNormal)
			return
		}

		addrs := req.Arguments()

		if n.PeerHost == nil {
			res.SetError(errNotOnline, cmds.ErrClient)
			return
		}

		iaddrs, err := parseAddresses(addrs)
		if err != nil {
			res.SetError(err, cmds.ErrNormal)
			return
		}

		output := make([]string, len(iaddrs))
		for i, addr := range iaddrs {
			taddr := addr.Transport()
			output[i] = "disconnect " + addr.ID().Pretty()

			found := false
			conns := n.PeerHost.Network().ConnsToPeer(addr.ID())
			for _, conn := range conns {
				if !conn.RemoteMultiaddr().Equal(taddr) {
					log.Debug("it's not", conn.RemoteMultiaddr(), taddr)
					continue
				}

				if err := conn.Close(); err != nil {
					output[i] += " failure: " + err.Error()
				} else {
					output[i] += " success"
				}
				found = true
				break
			}

			if !found {
				output[i] += " failure: conn not found"
			}
		}
		res.SetOutput(&stringList{output})
	},
	Marshalers: cmds.MarshalerMap{
		cmds.Text: stringListMarshaler,
	},
	Type: stringList{},
}

func stringListMarshaler(res cmds.Response) (io.Reader, error) {
	list, ok := res.Output().(*stringList)
	if !ok {
		return nil, errors.New("failed to cast []string")
	}

	buf := new(bytes.Buffer)
	for _, s := range list.Strings {
		buf.WriteString(s)
		buf.WriteString("\n")
	}
	return buf, nil
}

// parseAddresses is a function that takes in a slice of string peer addresses
// (multiaddr + peerid) and returns slices of multiaddrs and peerids.
func parseAddresses(addrs []string) (iaddrs []iaddr.IPFSAddr, err error) {
	iaddrs = make([]iaddr.IPFSAddr, len(addrs))
	for i, saddr := range addrs {
		iaddrs[i], err = iaddr.ParseString(saddr)
		if err != nil {
			return nil, cmds.ClientError("invalid peer address: " + err.Error())
		}
	}
	return
}

// peersWithAddresses is a function that takes in a slice of string peer addresses
// (multiaddr + peerid) and returns a slice of properly constructed peers
func peersWithAddresses(addrs []string) (pis []pstore.PeerInfo, err error) {
	iaddrs, err := parseAddresses(addrs)
	if err != nil {
		return nil, err
	}

	for _, iaddr := range iaddrs {
		pis = append(pis, pstore.PeerInfo{
			ID:    iaddr.ID(),
			Addrs: []ma.Multiaddr{iaddr.Transport()},
		})
	}
	return pis, nil
}

var swarmFiltersCmd = &cmds.Command{
	Helptext: cmds.HelpText{
		Tagline: "Manipulate address filters.",
		ShortDescription: `
'ipfs swarm filters' will list out currently applied filters. Its subcommands
can be used to add or remove said filters. Filters are specified using the
multiaddr-filter format:

Example:

    /ip4/192.168.0.0/ipcidr/16

Where the above is equivalent to the standard CIDR:

    192.168.0.0/16

Filters default to those specified under the "Swarm.AddrFilters" config key.
`,
	},
	Subcommands: map[string]*cmds.Command{
		"add": swarmFiltersAddCmd,
		"rm":  swarmFiltersRmCmd,
	},
	Run: func(req cmds.Request, res cmds.Response) {
		n, err := req.InvocContext().GetNode()
		if err != nil {
			res.SetError(err, cmds.ErrNormal)
			return
		}

		if n.PeerHost == nil {
			res.SetError(errNotOnline, cmds.ErrNormal)
			return
		}

		snet, ok := n.PeerHost.Network().(*swarm.Network)
		if !ok {
			res.SetError(errors.New("failed to cast network to swarm network"), cmds.ErrNormal)
			return
		}

		var output []string
		for _, f := range snet.Filters.Filters() {
			s, err := mafilter.ConvertIPNet(f)
			if err != nil {
				res.SetError(err, cmds.ErrNormal)
				return
			}
			output = append(output, s)
		}
		res.SetOutput(&stringList{output})
	},
	Marshalers: cmds.MarshalerMap{
		cmds.Text: stringListMarshaler,
	},
	Type: stringList{},
}

var swarmFiltersAddCmd = &cmds.Command{
	Helptext: cmds.HelpText{
		Tagline: "Add an address filter.",
		ShortDescription: `
'ipfs swarm filters add' will add an address filter to the daemons swarm.
Filters applied this way will not persist daemon reboots, to achieve that,
add your filters to the ipfs config file.
`,
	},
	Arguments: []cmds.Argument{
		cmds.StringArg("address", true, true, "Multiaddr to filter.").EnableStdin(),
	},
	Run: func(req cmds.Request, res cmds.Response) {
		n, err := req.InvocContext().GetNode()
		if err != nil {
			res.SetError(err, cmds.ErrNormal)
			return
		}

		if n.PeerHost == nil {
			res.SetError(errNotOnline, cmds.ErrNormal)
			return
		}

		snet, ok := n.PeerHost.Network().(*swarm.Network)
		if !ok {
			res.SetError(errors.New("failed to cast network to swarm network"), cmds.ErrNormal)
			return
		}

		if len(req.Arguments()) == 0 {
			res.SetError(errors.New("no filters to add"), cmds.ErrClient)
			return
		}

		r, err := fsrepo.Open(req.InvocContext().ConfigRoot)
		if err != nil {
			res.SetError(err, cmds.ErrNormal)
			return
		}
		defer r.Close()
		cfg, err := r.Config()
		if err != nil {
			res.SetError(err, cmds.ErrNormal)
			return
		}

		for _, arg := range req.Arguments() {
			mask, err := mafilter.NewMask(arg)
			if err != nil {
				res.SetError(err, cmds.ErrNormal)
				return
			}

			snet.Filters.AddDialFilter(mask)
		}

		added, err := filtersAdd(r, cfg, req.Arguments())
		if err != nil {
			res.SetError(err, cmds.ErrNormal)
			return

		}

		res.SetOutput(&stringList{added})
	},
	Marshalers: cmds.MarshalerMap{
		cmds.Text: stringListMarshaler,
	},
	Type: stringList{},
}

var swarmFiltersRmCmd = &cmds.Command{
	Helptext: cmds.HelpText{
		Tagline: "Remove an address filter.",
		ShortDescription: `
'ipfs swarm filters rm' will remove an address filter from the daemons swarm.
Filters removed this way will not persist daemon reboots, to achieve that,
remove your filters from the ipfs config file.
`,
	},
	Arguments: []cmds.Argument{
		cmds.StringArg("address", true, true, "Multiaddr filter to remove.").EnableStdin(),
	},
	Run: func(req cmds.Request, res cmds.Response) {
		n, err := req.InvocContext().GetNode()
		if err != nil {
			res.SetError(err, cmds.ErrNormal)
			return
		}

		if n.PeerHost == nil {
			res.SetError(errNotOnline, cmds.ErrNormal)
			return
		}

		snet, ok := n.PeerHost.Network().(*swarm.Network)
		if !ok {
			res.SetError(errors.New("failed to cast network to swarm network"), cmds.ErrNormal)
			return
		}

		r, err := fsrepo.Open(req.InvocContext().ConfigRoot)
		if err != nil {
			res.SetError(err, cmds.ErrNormal)
			return
		}
		defer r.Close()
		cfg, err := r.Config()
		if err != nil {
			res.SetError(err, cmds.ErrNormal)
			return
		}

		if req.Arguments()[0] == "all" || req.Arguments()[0] == "*" {
			fs := snet.Filters.Filters()
			for _, f := range fs {
				snet.Filters.Remove(f)
			}

			removed, err := filtersRemoveAll(r, cfg)
			if err != nil {
				res.SetError(err, cmds.ErrNormal)
				return
			}

			res.SetOutput(&stringList{removed})

			return
		}

		for _, arg := range req.Arguments() {
			mask, err := mafilter.NewMask(arg)
			if err != nil {
				res.SetError(err, cmds.ErrNormal)
				return
			}

			snet.Filters.Remove(mask)
		}

		removed, err := filtersRemove(r, cfg, req.Arguments())

		res.SetOutput(&stringList{removed})
	},
	Marshalers: cmds.MarshalerMap{
		cmds.Text: stringListMarshaler,
	},
	Type: stringList{},
}

func filtersAdd(r repo.Repo, cfg *config.Config, filters []string) ([]string, error) {
	addedMap := map[string]struct{}{}
	addedList := make([]string, 0, len(filters))

	// re-add cfg swarm filters to rm dupes
	oldFilters := cfg.Swarm.AddrFilters
	cfg.Swarm.AddrFilters = nil

	// add new filters
	for _, filter := range filters {
		if _, found := addedMap[filter]; found {
			continue
		}

		cfg.Swarm.AddrFilters = append(cfg.Swarm.AddrFilters, filter)
		addedList = append(addedList, filter)
		addedMap[filter] = struct{}{}
	}

	// add back original filters. in this order so that we output them.
	for _, filter := range oldFilters {
		if _, found := addedMap[filter]; found {
			continue
		}

		cfg.Swarm.AddrFilters = append(cfg.Swarm.AddrFilters, filter)
		addedMap[filter] = struct{}{}
	}

	if err := r.SetConfig(cfg); err != nil {
		return nil, err
	}

	return addedList, nil
}

func filtersRemoveAll(r repo.Repo, cfg *config.Config) ([]string, error) {
	removed := cfg.Swarm.AddrFilters
	cfg.Swarm.AddrFilters = nil

	if err := r.SetConfig(cfg); err != nil {
		return nil, err
	}

	return removed, nil
}

func filtersRemove(r repo.Repo, cfg *config.Config, toRemoveFilters []string) ([]string, error) {
	removed := make([]string, 0, len(toRemoveFilters))
	keep := make([]string, 0, len(cfg.Swarm.AddrFilters))

	oldFilters := cfg.Swarm.AddrFilters

	for _, oldFilter := range oldFilters {
		found := false
		for _, toRemoveFilter := range toRemoveFilters {
			if oldFilter == toRemoveFilter {
				found = true
				removed = append(removed, toRemoveFilter)
				break
			}
		}

		if !found {
			keep = append(keep, oldFilter)
		}
	}
	cfg.Swarm.AddrFilters = keep

	if err := r.SetConfig(cfg); err != nil {
		return nil, err
	}

	return removed, nil
}<|MERGE_RESOLUTION|>--- conflicted
+++ resolved
@@ -116,13 +116,8 @@
 			out.Peers = append(out.Peers, ci)
 		}
 
-<<<<<<< HEAD
-		sort.Sort(sort.StringSlice(addrs))
-		res.SetOutput(addrs)
-=======
 		sort.Sort(&out)
 		res.SetOutput(&out)
->>>>>>> 416f0250
 	},
 	Marshalers: cmds.MarshalerMap{
 		cmds.Text: func(res cmds.Response) (io.Reader, error) {
