--- conflicted
+++ resolved
@@ -58,11 +58,7 @@
 		}
 		args := req.Arguments
 		if len(args) > 0 {
-<<<<<<< HEAD
-			return listByArgs(res, fs, args, false)
-=======
-			return listByArgs(req.Context, res, fs, args)
->>>>>>> 78ef5e9e
+			return listByArgs(req.Context, res, fs, args, false)
 		}
 
 		fileOrder, _ := req.Options[fileOrderOptionName].(bool)
@@ -146,11 +142,7 @@
 		removeBadBlocks, _ := req.Options[removeBadBlocksOptionName].(bool)
 		args := req.Arguments
 		if len(args) > 0 {
-<<<<<<< HEAD
-			return listByArgs(res, fs, args, removeBadBlocks)
-=======
-			return listByArgs(req.Context, res, fs, args)
->>>>>>> 78ef5e9e
+			return listByArgs(req.Context, res, fs, args, removeBadBlocks)
 		}
 
 		fileOrder, _ := req.Options[fileOrderOptionName].(bool)
@@ -265,11 +257,7 @@
 	return n, fs, err
 }
 
-<<<<<<< HEAD
-func listByArgs(res cmds.ResponseEmitter, fs *filestore.Filestore, args []string, removeBadBlocks bool) error {
-=======
-func listByArgs(ctx context.Context, res cmds.ResponseEmitter, fs *filestore.Filestore, args []string) error {
->>>>>>> 78ef5e9e
+func listByArgs(ctx context.Context, res cmds.ResponseEmitter, fs *filestore.Filestore, args []string, removeBadBlocks bool) error {
 	for _, arg := range args {
 		c, err := cid.Decode(arg)
 		if err != nil {
@@ -282,16 +270,12 @@
 			}
 			continue
 		}
-<<<<<<< HEAD
-		r := filestore.Verify(fs, c)
+		r := filestore.Verify(ctx, fs, c)
 
 		if removeBadBlocks && (r.Status != filestore.StatusOk) && (r.Status != filestore.StatusOtherError) {
 			fs.FileManager().DeleteBlock(r.Key)
 		}
 
-=======
-		r := filestore.Verify(ctx, fs, c)
->>>>>>> 78ef5e9e
 		if err := res.Emit(r); err != nil {
 			return err
 		}
