// Package commands implements the ipfs command interface
//
// Using github.com/ipfs/kubo/commands to define the command line and HTTP
// APIs.  This is the interface available to folks using IPFS from outside of
// the Go language.
package commands

import (
	"bytes"
	"fmt"
	"io"
	"os"
	"sort"
	"strings"

<<<<<<< HEAD
	"github.com/stateless-minds/go-ipfs-cmds"
=======
	cmds "github.com/ipfs/go-ipfs-cmds"
>>>>>>> 9c611b3c
)

type commandEncoder struct {
	w io.Writer
}

func (e *commandEncoder) Encode(v interface{}) error {
	var (
		cmd *Command
		ok  bool
	)

	if cmd, ok = v.(*Command); !ok {
		return fmt.Errorf(`core/commands: unexpected type %T, expected *"core/commands".Command`, v)
	}

	for _, s := range cmdPathStrings(cmd, cmd.showOpts) {
		_, err := e.w.Write([]byte(s + "\n"))
		if err != nil {
			return err
		}
	}

	return nil
}

type Command struct {
	Name        string
	Subcommands []Command
	Options     []Option

	showOpts bool
}

type Option struct {
	Names []string
}

const (
	flagsOptionName = "flags"
)

// CommandsCmd takes in a root command,
// and returns a command that lists the subcommands in that root
func CommandsCmd(root *cmds.Command) *cmds.Command {
	return &cmds.Command{
		Helptext: cmds.HelpText{
			Tagline:          "List all available commands.",
			ShortDescription: `Lists all available commands (and subcommands) and exits.`,
		},
		Subcommands: map[string]*cmds.Command{
			"completion": CompletionCmd(root),
		},
		Options: []cmds.Option{
			cmds.BoolOption(flagsOptionName, "f", "Show command flags"),
		},
		Extra: CreateCmdExtras(SetDoesNotUseRepo(true)),
		Run: func(req *cmds.Request, res cmds.ResponseEmitter, env cmds.Environment) error {
			rootCmd := cmd2outputCmd("ipfs", root)
			rootCmd.showOpts, _ = req.Options[flagsOptionName].(bool)
			return cmds.EmitOnce(res, &rootCmd)
		},
		Encoders: cmds.EncoderMap{
			cmds.Text: func(req *cmds.Request) func(io.Writer) cmds.Encoder {
				return func(w io.Writer) cmds.Encoder { return &commandEncoder{w} }
			},
		},
		Type: Command{},
	}
}

func cmd2outputCmd(name string, cmd *cmds.Command) Command {
	opts := make([]Option, len(cmd.Options))
	for i, opt := range cmd.Options {
		opts[i] = Option{opt.Names()}
	}

	output := Command{
		Name:        name,
		Subcommands: make([]Command, 0, len(cmd.Subcommands)),
		Options:     opts,
	}

	for name, sub := range cmd.Subcommands {
		output.Subcommands = append(output.Subcommands, cmd2outputCmd(name, sub))
	}

	return output
}

func cmdPathStrings(cmd *Command, showOptions bool) []string {
	var cmds []string

	var recurse func(prefix string, cmd *Command)
	recurse = func(prefix string, cmd *Command) {
		newPrefix := prefix + cmd.Name
		cmds = append(cmds, newPrefix)
		if prefix != "" && showOptions {
			for _, options := range cmd.Options {
				var cmdOpts []string
				for _, flag := range options.Names {
					if len(flag) == 1 {
						flag = "-" + flag
					} else {
						flag = "--" + flag
					}
					cmdOpts = append(cmdOpts, newPrefix+" "+flag)
				}
				cmds = append(cmds, strings.Join(cmdOpts, " / "))
			}
		}
		for _, sub := range cmd.Subcommands {
			recurse(newPrefix+" ", &sub)
		}
	}

	recurse("", cmd)
	sort.Strings(cmds)
	return cmds
}

func CompletionCmd(root *cmds.Command) *cmds.Command {
	return &cmds.Command{
		Helptext: cmds.HelpText{
			Tagline: "Generate shell completions.",
		},
		NoRemote: true,
		Subcommands: map[string]*cmds.Command{
			"bash": {
				Helptext: cmds.HelpText{
					Tagline:          "Generate bash shell completions.",
					ShortDescription: "Generates command completions for the bash shell.",
					LongDescription: `
Generates command completions for the bash shell.

The simplest way to see it working is write the completions
to a file and then source it:

  > ipfs commands completion bash > ipfs-completion.bash
  > source ./ipfs-completion.bash

To install the completions permanently, they can be moved to
/etc/bash_completion.d or sourced from your ~/.bashrc file.
`,
				},
				NoRemote: true,
				Run: func(req *cmds.Request, res cmds.ResponseEmitter, env cmds.Environment) error {
					var buf bytes.Buffer
					if err := writeBashCompletions(root, &buf); err != nil {
						return err
					}
					res.SetLength(uint64(buf.Len()))
					return res.Emit(&buf)
				},
			},
			"zsh": {
				Helptext: cmds.HelpText{
					Tagline:          "Generate zsh shell completions.",
					ShortDescription: "Generates command completions for the zsh shell.",
					LongDescription: `
Generates command completions for the zsh shell.

The simplest way to see it working is write the completions
to a file and then source it:

  > ipfs commands completion zsh > ipfs-completion.zsh
  > source ./ipfs-completion.zsh

To install the completions permanently, they can be moved to
/etc/zsh/completions or sourced from your ~/.zshrc file.
`,
				},
				NoRemote: true,
				Run: func(req *cmds.Request, res cmds.ResponseEmitter, env cmds.Environment) error {
					var buf bytes.Buffer
					if err := writeZshCompletions(root, &buf); err != nil {
						return err
					}
					res.SetLength(uint64(buf.Len()))
					return res.Emit(&buf)
				},
			},
			"fish": {
				Helptext: cmds.HelpText{
					Tagline:          "Generate fish shell completions.",
					ShortDescription: "Generates command completions for the fish shell.",
					LongDescription: `
Generates command completions for the fish shell.

The simplest way to see it working is write the completions
to a file and then source it:

  > ipfs commands completion fish > ipfs-completion.fish
  > source ./ipfs-completion.fish

To install the completions permanently, they can be moved to
/etc/fish/completions or ~/.config/fish/completions or sourced from your ~/.config/fish/config.fish file.
`,
				},
				NoRemote: true,
				Run: func(req *cmds.Request, res cmds.ResponseEmitter, env cmds.Environment) error {
					var buf bytes.Buffer
					if err := writeFishCompletions(root, &buf); err != nil {
						return err
					}
					res.SetLength(uint64(buf.Len()))
					return res.Emit(&buf)
				},
			},
		},
	}
}

type nonFatalError string

// streamResult is a helper function to stream results that possibly
// contain non-fatal errors.  The helper function is allowed to panic
// on internal errors.
func streamResult(procVal func(interface{}, io.Writer) nonFatalError) func(cmds.Response, cmds.ResponseEmitter) error {
	return func(res cmds.Response, re cmds.ResponseEmitter) (err error) {
		defer func() {
			if r := recover(); r != nil {
				err = fmt.Errorf("internal error: %v", r)
			}
			re.Close()
		}()

		var errors bool
		for {
			v, err := res.Next()
			if err != nil {
				if err == io.EOF {
					break
				}
				return err
			}

			errorMsg := procVal(v, os.Stdout)

			if errorMsg != "" {
				errors = true
				fmt.Fprintf(os.Stderr, "%s\n", errorMsg)
			}
		}

		if errors {
			return fmt.Errorf("errors while displaying some entries")
		}
		return nil
	}
}<|MERGE_RESOLUTION|>--- conflicted
+++ resolved
@@ -13,11 +13,7 @@
 	"sort"
 	"strings"
 
-<<<<<<< HEAD
-	"github.com/stateless-minds/go-ipfs-cmds"
-=======
-	cmds "github.com/ipfs/go-ipfs-cmds"
->>>>>>> 9c611b3c
+	cmds "github.com/stateless-minds/go-ipfs-cmds"
 )
 
 type commandEncoder struct {
