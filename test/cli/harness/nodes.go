package harness

import (
	"fmt"
	"sync"
	"time"

	. "github.com/ipfs/kubo/test/cli/testutils"
	"github.com/multiformats/go-multiaddr"
)

// Nodes is a collection of Kubo nodes along with operations on groups of nodes.
type Nodes []*Node

func (n Nodes) Init(args ...string) Nodes {
	ForEachPar(n, func(node *Node) { node.Init(args...) })
	return n
}

func (n Nodes) ForEachPar(f func(*Node)) {
	var wg sync.WaitGroup
	for _, node := range n {
		wg.Add(1)
		node := node
		go func() {
			defer wg.Done()
			f(node)
		}()
	}
	wg.Wait()
}

// Connect establishes connections between all nodes in the collection
func (n Nodes) Connect() Nodes {
<<<<<<< HEAD
	// Use a 10 second timeout - more generous than the original 1 second,
	// but reasonable for test environments
	const timeout = 10 * time.Second
	if len(n) < 2 {
		return n // Nothing to connect
	}

	// Use errgroup for better concurrent error handling
	group := &errgroup.Group{}

	// Track connection errors
	type connError struct {
		from, to int
		err      error
	}
	var mu sync.Mutex
	var errors []connError

	// Establish all connections concurrently
=======
>>>>>>> ae068a80
	for i, node := range n {
		for j, otherNode := range n {
			if i == j {
				continue
			}
<<<<<<< HEAD
			// Capture loop variables
			fromNode, toNode := node, otherNode
			fromIdx, toIdx := i, j

			group.Go(func() error {
				// Use ConnectAndWait for robust connection with timeout
				if err := fromNode.ConnectAndWait(toNode, timeout); err != nil {
					mu.Lock()
					errors = append(errors, connError{from: fromIdx, to: toIdx, err: err})
					mu.Unlock()
					// Don't return error - collect all failures first
				}
				return nil
			})
		}
	}

	// Wait for all connection attempts
	_ = group.Wait() // We handle errors separately

	// Report any connection failures
	if len(errors) > 0 {
		errMsg := fmt.Sprintf("failed to establish %d connections:\n", len(errors))
		for _, e := range errors {
			errMsg += fmt.Sprintf("  - node %d -> node %d: %v\n", e.from, e.to, e.err)
=======
			// Do not connect in parallel, because that can cause TLS handshake problems on some platforms.
			node.Connect(otherNode)
		}
	}
	for _, node := range n {
		firstPeer := node.Peers()[0]
		if _, err := firstPeer.ValueForProtocol(multiaddr.P_P2P); err != nil {
			log.Panicf("unexpected state for node %d with peer ID %s: %s", node.ID, node.PeerID(), err)
>>>>>>> ae068a80
		}
		log.Panicf(errMsg)
	}

	// Verify all nodes have expected connections
	if err := n.verifyAllConnected(); err != nil {
		log.Panicf("connection verification failed: %v", err)
	}

	return n
}

// verifyAllConnected checks that all nodes are properly connected
func (n Nodes) verifyAllConnected() error {
	expectedPeers := len(n) - 1

	for _, node := range n {
		peers := node.Peers()

		if len(peers) < expectedPeers {
			return fmt.Errorf("node %d (peer %s) has only %d peers, expected at least %d",
				node.ID, node.PeerID(), len(peers), expectedPeers)
		}

		// Verify each peer has valid P2P protocol
		for i, peer := range peers {
			if _, err := peer.ValueForProtocol(multiaddr.P_P2P); err != nil {
				return fmt.Errorf("node %d peer %d has invalid protocol: %v",
					node.ID, i, err)
			}
		}
	}

	return nil
}

func (n Nodes) StartDaemons(args ...string) Nodes {
	ForEachPar(n, func(node *Node) { node.StartDaemon(args...) })
	return n
}

func (n Nodes) StopDaemons() Nodes {
	ForEachPar(n, func(node *Node) { node.StopDaemon() })
	return n
}<|MERGE_RESOLUTION|>--- conflicted
+++ resolved
@@ -1,9 +1,7 @@
 package harness
 
 import (
-	"fmt"
 	"sync"
-	"time"
 
 	. "github.com/ipfs/kubo/test/cli/testutils"
 	"github.com/multiformats/go-multiaddr"
@@ -32,60 +30,11 @@
 
 // Connect establishes connections between all nodes in the collection
 func (n Nodes) Connect() Nodes {
-<<<<<<< HEAD
-	// Use a 10 second timeout - more generous than the original 1 second,
-	// but reasonable for test environments
-	const timeout = 10 * time.Second
-	if len(n) < 2 {
-		return n // Nothing to connect
-	}
-
-	// Use errgroup for better concurrent error handling
-	group := &errgroup.Group{}
-
-	// Track connection errors
-	type connError struct {
-		from, to int
-		err      error
-	}
-	var mu sync.Mutex
-	var errors []connError
-
-	// Establish all connections concurrently
-=======
->>>>>>> ae068a80
 	for i, node := range n {
 		for j, otherNode := range n {
 			if i == j {
 				continue
 			}
-<<<<<<< HEAD
-			// Capture loop variables
-			fromNode, toNode := node, otherNode
-			fromIdx, toIdx := i, j
-
-			group.Go(func() error {
-				// Use ConnectAndWait for robust connection with timeout
-				if err := fromNode.ConnectAndWait(toNode, timeout); err != nil {
-					mu.Lock()
-					errors = append(errors, connError{from: fromIdx, to: toIdx, err: err})
-					mu.Unlock()
-					// Don't return error - collect all failures first
-				}
-				return nil
-			})
-		}
-	}
-
-	// Wait for all connection attempts
-	_ = group.Wait() // We handle errors separately
-
-	// Report any connection failures
-	if len(errors) > 0 {
-		errMsg := fmt.Sprintf("failed to establish %d connections:\n", len(errors))
-		for _, e := range errors {
-			errMsg += fmt.Sprintf("  - node %d -> node %d: %v\n", e.from, e.to, e.err)
-=======
 			// Do not connect in parallel, because that can cause TLS handshake problems on some platforms.
 			node.Connect(otherNode)
 		}
@@ -94,41 +43,9 @@
 		firstPeer := node.Peers()[0]
 		if _, err := firstPeer.ValueForProtocol(multiaddr.P_P2P); err != nil {
 			log.Panicf("unexpected state for node %d with peer ID %s: %s", node.ID, node.PeerID(), err)
->>>>>>> ae068a80
-		}
-		log.Panicf(errMsg)
-	}
-
-	// Verify all nodes have expected connections
-	if err := n.verifyAllConnected(); err != nil {
-		log.Panicf("connection verification failed: %v", err)
-	}
-
-	return n
-}
-
-// verifyAllConnected checks that all nodes are properly connected
-func (n Nodes) verifyAllConnected() error {
-	expectedPeers := len(n) - 1
-
-	for _, node := range n {
-		peers := node.Peers()
-
-		if len(peers) < expectedPeers {
-			return fmt.Errorf("node %d (peer %s) has only %d peers, expected at least %d",
-				node.ID, node.PeerID(), len(peers), expectedPeers)
-		}
-
-		// Verify each peer has valid P2P protocol
-		for i, peer := range peers {
-			if _, err := peer.ValueForProtocol(multiaddr.P_P2P); err != nil {
-				return fmt.Errorf("node %d peer %d has invalid protocol: %v",
-					node.ID, i, err)
-			}
 		}
 	}
-
-	return nil
+	return n
 }
 
 func (n Nodes) StartDaemons(args ...string) Nodes {
