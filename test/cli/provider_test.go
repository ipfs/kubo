package cli

import (
	"bytes"
	"encoding/json"
	"testing"
	"time"

	"github.com/ipfs/go-test/random"
	"github.com/ipfs/kubo/test/cli/harness"
	"github.com/stretchr/testify/assert"
	"github.com/stretchr/testify/require"
)

const (
	timeStep = 20 * time.Millisecond
	timeout  = time.Second
)

type cfgApplier func(*harness.Node)

func runProviderSuite(t *testing.T, reprovide bool, apply cfgApplier) {
	t.Helper()

	initNodes := func(t *testing.T, n int, fn func(n *harness.Node)) harness.Nodes {
		nodes := harness.NewT(t).NewNodes(n).Init()
		nodes.ForEachPar(apply)
		nodes.ForEachPar(fn)
		return nodes.StartDaemons().Connect()
	}

	initNodesWithoutStart := func(t *testing.T, n int, fn func(n *harness.Node)) harness.Nodes {
		nodes := harness.NewT(t).NewNodes(n).Init()
		nodes.ForEachPar(apply)
		nodes.ForEachPar(fn)
		return nodes
	}

	expectNoProviders := func(t *testing.T, cid string, nodes ...*harness.Node) {
		for _, node := range nodes {
			res := node.IPFS("routing", "findprovs", "-n=1", cid)
			require.Empty(t, res.Stdout.String())
		}
	}

	expectProviders := func(t *testing.T, cid, expectedProvider string, nodes ...*harness.Node) {
	outerLoop:
		for _, node := range nodes {
			for i := time.Duration(0); i*timeStep < timeout; i++ {
				res := node.IPFS("routing", "findprovs", "-n=1", cid)
				if res.Stdout.Trimmed() == expectedProvider {
					continue outerLoop
				}
			}
			require.FailNowf(t, "found no providers", "expected a provider for %s", cid)
		}
	}

	t.Run("Provider.Enabled=true announces new CIDs created by ipfs add", func(t *testing.T) {
		t.Parallel()

		nodes := initNodes(t, 2, func(n *harness.Node) {
			n.SetIPFSConfig("Provider.Enabled", true)
		})
		defer nodes.StopDaemons()

		cid := nodes[0].IPFSAddStr(time.Now().String())
		expectProviders(t, cid, nodes[0].PeerID().String(), nodes[1:]...)
	})

	t.Run("Provider.Enabled=true announces new CIDs created by ipfs add --pin=false with default strategy", func(t *testing.T) {
		t.Parallel()

		nodes := initNodes(t, 2, func(n *harness.Node) {
			n.SetIPFSConfig("Provider.Enabled", true)
			// Default strategy is "all" which should provide even unpinned content
		})
		defer nodes.StopDaemons()

		cid := nodes[0].IPFSAddStr(time.Now().String(), "--pin=false")
		expectProviders(t, cid, nodes[0].PeerID().String(), nodes[1:]...)
	})

	t.Run("Provider.Enabled=true announces new CIDs created by ipfs block put --pin=false with default strategy", func(t *testing.T) {
		t.Parallel()

		nodes := initNodes(t, 2, func(n *harness.Node) {
			n.SetIPFSConfig("Provider.Enabled", true)
			// Default strategy is "all" which should provide unpinned content from block put
		})
		defer nodes.StopDaemons()

		data := random.Bytes(256)
		cid := nodes[0].IPFSBlockPut(bytes.NewReader(data), "--pin=false")
		expectProviders(t, cid, nodes[0].PeerID().String(), nodes[1:]...)
	})

	t.Run("Provider.Enabled=true announces new CIDs created by ipfs dag put --pin=false with default strategy", func(t *testing.T) {
		t.Parallel()

		nodes := initNodes(t, 2, func(n *harness.Node) {
			n.SetIPFSConfig("Provider.Enabled", true)
			// Default strategy is "all" which should provide unpinned content from dag put
		})
		defer nodes.StopDaemons()

		dagData := `{"hello": "world", "timestamp": "` + time.Now().String() + `"}`
		cid := nodes[0].IPFSDAGPut(bytes.NewReader([]byte(dagData)), "--pin=false")
		expectProviders(t, cid, nodes[0].PeerID().String(), nodes[1:]...)
	})

	t.Run("Provider.Enabled=false disables announcement of new CID from ipfs add", func(t *testing.T) {
		t.Parallel()

		nodes := initNodes(t, 2, func(n *harness.Node) {
			n.SetIPFSConfig("Provider.Enabled", false)
		})
		defer nodes.StopDaemons()

		cid := nodes[0].IPFSAddStr(time.Now().String())
		expectNoProviders(t, cid, nodes[1:]...)
	})

	t.Run("Provider.Enabled=false disables manual announcement via RPC command", func(t *testing.T) {
		t.Parallel()

		nodes := initNodes(t, 2, func(n *harness.Node) {
			n.SetIPFSConfig("Provider.Enabled", false)
		})
		defer nodes.StopDaemons()

		cid := nodes[0].IPFSAddStr(time.Now().String())
		res := nodes[0].RunIPFS("routing", "provide", cid)
		assert.Contains(t, res.Stderr.Trimmed(), "invalid configuration: Provider.Enabled is set to 'false'")
		assert.Equal(t, 1, res.ExitCode())

		expectNoProviders(t, cid, nodes[1:]...)
	})

	// Right now Provide and Reprovide are tied together
	t.Run("Reprovide.Interval=0 disables announcement of new CID too", func(t *testing.T) {
		t.Parallel()

		nodes := initNodes(t, 2, func(n *harness.Node) {
			n.SetIPFSConfig("Reprovider.Interval", "0")
		})
		defer nodes.StopDaemons()

		cid := nodes[0].IPFSAddStr(time.Now().String())
		expectNoProviders(t, cid, nodes[1:]...)
	})

	// It is a lesser evil - forces users to fix their config and have some sort of interval
	t.Run("Manual Reprovider trigger does not work when periodic Reprovider is disabled", func(t *testing.T) {
		t.Parallel()

		nodes := initNodes(t, 2, func(n *harness.Node) {
			n.SetIPFSConfig("Reprovider.Interval", "0")
		})
		defer nodes.StopDaemons()

		cid := nodes[0].IPFSAddStr(time.Now().String())

		expectNoProviders(t, cid, nodes[1:]...)

		res := nodes[0].RunIPFS("routing", "reprovide")
		assert.Contains(t, res.Stderr.Trimmed(), "invalid configuration: Reprovider.Interval is set to '0'")
		assert.Equal(t, 1, res.ExitCode())

		expectNoProviders(t, cid, nodes[1:]...)
	})

	// It is a lesser evil - forces users to fix their config and have some sort of interval
	t.Run("Manual Reprovider trigger does not work when Provider system is disabled", func(t *testing.T) {
		t.Parallel()

		nodes := initNodes(t, 2, func(n *harness.Node) {
			n.SetIPFSConfig("Provider.Enabled", false)
		})
		defer nodes.StopDaemons()

		cid := nodes[0].IPFSAddStr(time.Now().String())

		expectNoProviders(t, cid, nodes[1:]...)

		res := nodes[0].RunIPFS("routing", "reprovide")
		assert.Contains(t, res.Stderr.Trimmed(), "invalid configuration: Provider.Enabled is set to 'false'")
		assert.Equal(t, 1, res.ExitCode())

		expectNoProviders(t, cid, nodes[1:]...)
	})

	t.Run("Provide with 'all' strategy", func(t *testing.T) {
		t.Parallel()

		nodes := initNodes(t, 2, func(n *harness.Node) {
			n.SetIPFSConfig("Reprovider.Strategy", "all")
		})
		defer nodes.StopDaemons()

		cid := nodes[0].IPFSAddStr("all strategy")
		expectProviders(t, cid, nodes[0].PeerID().String(), nodes[1:]...)
	})

	t.Run("Provide with 'pinned' strategy", func(t *testing.T) {
		t.Parallel()

		nodes := initNodes(t, 2, func(n *harness.Node) {
			n.SetIPFSConfig("Reprovider.Strategy", "pinned")
		})
		defer nodes.StopDaemons()

		// Add a non-pinned CID (should not be provided)
		cid := nodes[0].IPFSAddStr("pinned strategy", "--pin=false")
		expectNoProviders(t, cid, nodes[1:]...)

		// Pin the CID (should now be provided)
		nodes[0].IPFS("pin", "add", cid)
		expectProviders(t, cid, nodes[0].PeerID().String(), nodes[1:]...)
	})

	t.Run("Provide with 'pinned+mfs' strategy", func(t *testing.T) {
		t.Parallel()

		nodes := initNodes(t, 2, func(n *harness.Node) {
			n.SetIPFSConfig("Reprovider.Strategy", "pinned+mfs")
		})
		defer nodes.StopDaemons()

		// Add a pinned CID (should be provided)
		cidPinned := nodes[0].IPFSAddStr("pinned content")
		cidUnpinned := nodes[0].IPFSAddStr("unpinned content", "--pin=false")
		cidMFS := nodes[0].IPFSAddStr("mfs content", "--pin=false")
		nodes[0].IPFS("files", "cp", "/ipfs/"+cidMFS, "/myfile")

		n0pid := nodes[0].PeerID().String()
		expectProviders(t, cidPinned, n0pid, nodes[1:]...)
		expectNoProviders(t, cidUnpinned, nodes[1:]...)
		expectProviders(t, cidMFS, n0pid, nodes[1:]...)
	})

	t.Run("Provide with 'roots' strategy", func(t *testing.T) {
		t.Parallel()

		nodes := initNodes(t, 2, func(n *harness.Node) {
			n.SetIPFSConfig("Reprovider.Strategy", "roots")
		})
		defer nodes.StopDaemons()

		// Add a root CID (should be provided)
		cidRoot := nodes[0].IPFSAddStr("roots strategy", "-w", "-Q")
		// the same without wrapping should give us a child node.
		cidChild := nodes[0].IPFSAddStr("root strategy", "--pin=false")

		expectProviders(t, cidRoot, nodes[0].PeerID().String(), nodes[1:]...)
		expectNoProviders(t, cidChild, nodes[1:]...)
	})

	t.Run("Provide with 'mfs' strategy", func(t *testing.T) {
		t.Parallel()

		nodes := initNodes(t, 2, func(n *harness.Node) {
			n.SetIPFSConfig("Reprovider.Strategy", "mfs")
		})
		defer nodes.StopDaemons()

		// Add a file to MFS (should be provided)
		data := random.Bytes(1000)
		cid := nodes[0].IPFSAdd(bytes.NewReader(data), "-Q")

		// not yet in MFS
		expectNoProviders(t, cid, nodes[1:]...)

		nodes[0].IPFS("files", "cp", "/ipfs/"+cid, "/myfile")
		expectProviders(t, cid, nodes[0].PeerID().String(), nodes[1:]...)
	})

	if reprovide {

		t.Run("Reprovides with 'all' strategy when strategy is '' (empty)", func(t *testing.T) {
			t.Parallel()

			nodes := initNodesWithoutStart(t, 2, func(n *harness.Node) {
				n.SetIPFSConfig("Reprovider.Strategy", "")
			})

			cid := nodes[0].IPFSAddStr(time.Now().String())

			nodes = nodes.StartDaemons().Connect()
			defer nodes.StopDaemons()
			expectNoProviders(t, cid, nodes[1:]...)

			nodes[0].IPFS("routing", "reprovide")

			expectProviders(t, cid, nodes[0].PeerID().String(), nodes[1:]...)
		})

		t.Run("Reprovides with 'all' strategy", func(t *testing.T) {
			t.Parallel()

			nodes := initNodesWithoutStart(t, 2, func(n *harness.Node) {
				n.SetIPFSConfig("Reprovider.Strategy", "all")
			})

			cid := nodes[0].IPFSAddStr(time.Now().String())

			nodes = nodes.StartDaemons().Connect()
			defer nodes.StopDaemons()
			expectNoProviders(t, cid, nodes[1:]...)

<<<<<<< HEAD
			nodes[0].IPFS("routing", "reprovide")

			expectProviders(t, cid, nodes[0].PeerID().String(), nodes[1:]...)
		})

		t.Run("Reprovides with 'flat' strategy", func(t *testing.T) {
			t.Parallel()

			nodes := initNodesWithoutStart(t, 2, func(n *harness.Node) {
				n.SetIPFSConfig("Reprovider.Strategy", "flat")
			})

			cid := nodes[0].IPFSAddStr(time.Now().String())

			nodes = nodes.StartDaemons().Connect()
			defer nodes.StopDaemons()
			expectNoProviders(t, cid, nodes[1:]...)
=======
	t.Run("Reprovides with 'pinned' strategy", func(t *testing.T) {
		t.Parallel()
>>>>>>> dd3f59db

			nodes[0].IPFS("routing", "reprovide")

			expectProviders(t, cid, nodes[0].PeerID().String(), nodes[1:]...)
		})

		t.Run("Reprovides with 'pinned' strategy", func(t *testing.T) {
			t.Parallel()

			foo := random.Bytes(1000)
			bar := random.Bytes(1000)

			nodes := initNodesWithoutStart(t, 2, func(n *harness.Node) {
				n.SetIPFSConfig("Reprovider.Strategy", "pinned")
			})

			// Add a pin while offline so it cannot be provided
			cidBarDir := nodes[0].IPFSAdd(bytes.NewReader(bar), "-Q", "-w")

			nodes = nodes.StartDaemons().Connect()
			defer nodes.StopDaemons()

			// Add content without pinning while daemon line
			cidFoo := nodes[0].IPFSAdd(bytes.NewReader(foo), "--pin=false")
			cidBar := nodes[0].IPFSAdd(bytes.NewReader(bar), "--pin=false")

			// Nothing should have been provided. The pin was offline, and
			// the others should not be provided per the strategy.
			expectNoProviders(t, cidFoo, nodes[1:]...)
			expectNoProviders(t, cidBar, nodes[1:]...)
			expectNoProviders(t, cidBarDir, nodes[1:]...)

			nodes[0].IPFS("routing", "reprovide")

			// cidFoo is not pinned so should not be provided.
			expectNoProviders(t, cidFoo, nodes[1:]...)
			// cidBar gets provided by being a child from cidBarDir even though we added with pin=false.
			expectProviders(t, cidBar, nodes[0].PeerID().String(), nodes[1:]...)
			expectProviders(t, cidBarDir, nodes[0].PeerID().String(), nodes[1:]...)
		})

		t.Run("Reprovides with 'roots' strategy", func(t *testing.T) {
			t.Parallel()

			foo := random.Bytes(1000)
			bar := random.Bytes(1000)

			nodes := initNodesWithoutStart(t, 2, func(n *harness.Node) {
				n.SetIPFSConfig("Reprovider.Strategy", "roots")
			})
			n0pid := nodes[0].PeerID().String()

			// Add a pin. Only root should get pinned but not provided
			// because node not started
			cidBarDir := nodes[0].IPFSAdd(bytes.NewReader(bar), "-Q", "-w")

			nodes = nodes.StartDaemons().Connect()
			defer nodes.StopDaemons()

			cidFoo := nodes[0].IPFSAdd(bytes.NewReader(foo))
			cidBar := nodes[0].IPFSAdd(bytes.NewReader(bar), "--pin=false")

			// cidFoo will get provided per the strategy but cidBar will not.
			expectProviders(t, cidFoo, n0pid, nodes[1:]...)
			expectNoProviders(t, cidBar, nodes[1:]...)

			nodes[0].IPFS("routing", "reprovide")

			expectProviders(t, cidFoo, n0pid, nodes[1:]...)
			expectNoProviders(t, cidBar, nodes[1:]...)
			expectProviders(t, cidBarDir, n0pid, nodes[1:]...)
		})

		t.Run("Reprovides with 'mfs' strategy", func(t *testing.T) {
			t.Parallel()

			bar := random.Bytes(1000)

			nodes := initNodesWithoutStart(t, 2, func(n *harness.Node) {
				n.SetIPFSConfig("Reprovider.Strategy", "mfs")
			})
			n0pid := nodes[0].PeerID().String()

			// add something and lets put it in MFS
			cidBar := nodes[0].IPFSAdd(bytes.NewReader(bar), "--pin=false", "-Q")
			nodes[0].IPFS("files", "cp", "/ipfs/"+cidBar, "/myfile")

			nodes = nodes.StartDaemons().Connect()
			defer nodes.StopDaemons()

			// cidBar is in MFS but not provided
			expectNoProviders(t, cidBar, nodes[1:]...)

			nodes[0].IPFS("routing", "reprovide")

			// And now is provided
			expectProviders(t, cidBar, n0pid, nodes[1:]...)
		})

		t.Run("Reprovides with 'pinned+mfs' strategy", func(t *testing.T) {
			t.Parallel()

			nodes := initNodesWithoutStart(t, 2, func(n *harness.Node) {
				n.SetIPFSConfig("Reprovider.Strategy", "pinned+mfs")
			})
			n0pid := nodes[0].PeerID().String()

			// Add a pinned CID (should be provided)
			cidPinned := nodes[0].IPFSAddStr("pinned content", "--pin=true")
			// Add a CID to MFS (should be provided)
			cidMFS := nodes[0].IPFSAddStr("mfs content")
			nodes[0].IPFS("files", "cp", "/ipfs/"+cidMFS, "/myfile")
			// Add a CID that is neither pinned nor in MFS (should not be provided)
			cidNeither := nodes[0].IPFSAddStr("neither content", "--pin=false")

			nodes = nodes.StartDaemons().Connect()
			defer nodes.StopDaemons()

			// Trigger reprovide
			nodes[0].IPFS("routing", "reprovide")

			// Check that pinned CID is provided
			expectProviders(t, cidPinned, n0pid, nodes[1:]...)
			// Check that MFS CID is provided
			expectProviders(t, cidMFS, n0pid, nodes[1:]...)
			// Check that neither CID is not provided
			expectNoProviders(t, cidNeither, nodes[1:]...)
		})
	}

	t.Run("provide clear command removes items from provide queue", func(t *testing.T) {
		t.Parallel()

		nodes := harness.NewT(t).NewNodes(1).Init()
		nodes.ForEachPar(func(n *harness.Node) {
			n.SetIPFSConfig("Provider.Enabled", true)
			n.SetIPFSConfig("Reprovider.Interval", "22h")
			n.SetIPFSConfig("Reprovider.Strategy", "all")
		})
		nodes.StartDaemons()
		defer nodes.StopDaemons()

		// Clear the provide queue first time - works regardless of queue state
		res1 := nodes[0].IPFS("provide", "clear")
		require.NoError(t, res1.Err)

		// Should report cleared items and proper message format
		assert.Contains(t, res1.Stdout.String(), "removed")
		assert.Contains(t, res1.Stdout.String(), "items from provide queue")

		// Clear the provide queue second time - should definitely report 0 items
		res2 := nodes[0].IPFS("provide", "clear")
		require.NoError(t, res2.Err)

		// Should report 0 items cleared since queue was already cleared
		assert.Contains(t, res2.Stdout.String(), "removed 0 items from provide queue")
	})

	t.Run("provide clear command with quiet option", func(t *testing.T) {
		t.Parallel()

		nodes := harness.NewT(t).NewNodes(1).Init()
		nodes.ForEachPar(func(n *harness.Node) {
			n.SetIPFSConfig("Provider.Enabled", true)
			n.SetIPFSConfig("Reprovider.Interval", "22h")
			n.SetIPFSConfig("Reprovider.Strategy", "all")
		})
		nodes.StartDaemons()
		defer nodes.StopDaemons()

		// Clear the provide queue with quiet option
		res := nodes[0].IPFS("provide", "clear", "-q")
		require.NoError(t, res.Err)

		// Should have no output when quiet
		assert.Empty(t, res.Stdout.String())
	})

	t.Run("provide clear command works when provider is disabled", func(t *testing.T) {
		t.Parallel()

		nodes := harness.NewT(t).NewNodes(1).Init()
		nodes.ForEachPar(func(n *harness.Node) {
			n.SetIPFSConfig("Provider.Enabled", false)
			n.SetIPFSConfig("Reprovider.Interval", "22h")
			n.SetIPFSConfig("Reprovider.Strategy", "all")
		})
		nodes.StartDaemons()
		defer nodes.StopDaemons()

		// Clear should succeed even when provider is disabled
		res := nodes[0].IPFS("provide", "clear")
		require.NoError(t, res.Err)
	})

	t.Run("provide clear command returns JSON with removed item count", func(t *testing.T) {
		t.Parallel()

		nodes := harness.NewT(t).NewNodes(1).Init()
		nodes.ForEachPar(func(n *harness.Node) {
			n.SetIPFSConfig("Provider.Enabled", true)
			n.SetIPFSConfig("Reprovider.Interval", "22h")
			n.SetIPFSConfig("Reprovider.Strategy", "all")
		})
		nodes.StartDaemons()
		defer nodes.StopDaemons()

		// Clear the provide queue with JSON encoding
		res := nodes[0].IPFS("provide", "clear", "--enc=json")
		require.NoError(t, res.Err)

		// Should return valid JSON with the number of removed items
		output := res.Stdout.String()
		assert.NotEmpty(t, output)

		// Parse JSON to verify structure
		var result int
		err := json.Unmarshal([]byte(output), &result)
		require.NoError(t, err, "Output should be valid JSON")

		// Should be a non-negative integer (0 or positive)
		assert.GreaterOrEqual(t, result, 0)
	})
}

func TestProvider(t *testing.T) {
	t.Parallel()

	variants := []struct {
		name      string
		reprovide bool
		apply     cfgApplier
	}{
		{
			name:      "BurstProvider",
			reprovide: true,
			apply: func(n *harness.Node) {
				n.SetIPFSConfig("Reprovider.Sweep.Enabled", false)
			},
		},
		{
			name:      "SweepingProvider",
			reprovide: false,
			apply: func(n *harness.Node) {
				n.SetIPFSConfig("Reprovider.Sweep.Enabled", true)
				n.SetIPFSConfig("Reprovider.Sweep.MaxWorkers", 6) // TODO: necessary otherswise Provide pinned+mfs fails. not sure why
			},
		},
	}

	for _, v := range variants {
		v := v // capture
		t.Run(v.name, func(t *testing.T) {
			// t.Parallel()
			runProviderSuite(t, v.reprovide, v.apply)
		})
	}
}<|MERGE_RESOLUTION|>--- conflicted
+++ resolved
@@ -307,29 +307,6 @@
 			nodes = nodes.StartDaemons().Connect()
 			defer nodes.StopDaemons()
 			expectNoProviders(t, cid, nodes[1:]...)
-
-<<<<<<< HEAD
-			nodes[0].IPFS("routing", "reprovide")
-
-			expectProviders(t, cid, nodes[0].PeerID().String(), nodes[1:]...)
-		})
-
-		t.Run("Reprovides with 'flat' strategy", func(t *testing.T) {
-			t.Parallel()
-
-			nodes := initNodesWithoutStart(t, 2, func(n *harness.Node) {
-				n.SetIPFSConfig("Reprovider.Strategy", "flat")
-			})
-
-			cid := nodes[0].IPFSAddStr(time.Now().String())
-
-			nodes = nodes.StartDaemons().Connect()
-			defer nodes.StopDaemons()
-			expectNoProviders(t, cid, nodes[1:]...)
-=======
-	t.Run("Reprovides with 'pinned' strategy", func(t *testing.T) {
-		t.Parallel()
->>>>>>> dd3f59db
 
 			nodes[0].IPFS("routing", "reprovide")
 
