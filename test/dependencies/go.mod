module github.com/ipfs/kubo/test/dependencies

go 1.24

replace github.com/ipfs/kubo => ../../

require (
	github.com/Kubuxu/gocovmerge v0.0.0-20161216165753-7ecaa51963cd
	github.com/golangci/golangci-lint v1.60.2
	github.com/ipfs/go-cidutil v0.1.0
	github.com/ipfs/go-log/v2 v2.5.1
	github.com/ipfs/go-test v0.2.1
	github.com/ipfs/hang-fds v0.1.0
	github.com/ipfs/iptb v1.4.1
	github.com/ipfs/iptb-plugins v0.5.1
	github.com/multiformats/go-multiaddr v0.15.0
	github.com/multiformats/go-multihash v0.2.3
	gotest.tools/gotestsum v1.12.0
)

require (
	4d63.com/gocheckcompilerdirectives v1.2.1 // indirect
	4d63.com/gochecknoglobals v0.2.1 // indirect
	github.com/4meepo/tagalign v1.3.4 // indirect
	github.com/Abirdcfly/dupword v0.0.14 // indirect
	github.com/Antonboom/errname v0.1.13 // indirect
	github.com/Antonboom/nilnil v0.1.9 // indirect
	github.com/Antonboom/testifylint v1.4.3 // indirect
	github.com/BurntSushi/toml v1.4.1-0.20240526193622-a339e1f7089c // indirect
	github.com/Crocmagnon/fatcontext v0.4.0 // indirect
	github.com/Djarvur/go-err113 v0.0.0-20210108212216-aea10b59be24 // indirect
	github.com/GaijinEntertainment/go-exhaustruct/v3 v3.3.0 // indirect
	github.com/Masterminds/semver/v3 v3.2.1 // indirect
	github.com/OpenPeeDeeP/depguard/v2 v2.2.0 // indirect
	github.com/alecthomas/go-check-sumtype v0.1.4 // indirect
	github.com/alecthomas/units v0.0.0-20240927000941-0f3dac36c52b // indirect
	github.com/alexkohler/nakedret/v2 v2.0.4 // indirect
	github.com/alexkohler/prealloc v1.0.0 // indirect
	github.com/alingse/asasalint v0.0.11 // indirect
	github.com/ashanbrown/forbidigo v1.6.0 // indirect
	github.com/ashanbrown/makezero v1.1.1 // indirect
	github.com/benbjohnson/clock v1.3.5 // indirect
	github.com/beorn7/perks v1.0.1 // indirect
	github.com/bitfield/gotestdox v0.2.2 // indirect
	github.com/bkielbasa/cyclop v1.2.1 // indirect
	github.com/blizzy78/varnamelen v0.8.0 // indirect
	github.com/bombsimon/wsl/v4 v4.4.1 // indirect
	github.com/breml/bidichk v0.2.7 // indirect
	github.com/breml/errchkjson v0.3.6 // indirect
	github.com/butuzov/ireturn v0.3.0 // indirect
	github.com/butuzov/mirror v1.2.0 // indirect
	github.com/caddyserver/certmagic v0.21.6 // indirect
	github.com/caddyserver/zerossl v0.1.3 // indirect
	github.com/catenacyber/perfsprint v0.7.1 // indirect
	github.com/ccojocar/zxcvbn-go v1.0.2 // indirect
	github.com/cespare/xxhash/v2 v2.3.0 // indirect
	github.com/charithe/durationcheck v0.0.10 // indirect
	github.com/chavacava/garif v0.1.0 // indirect
	github.com/ckaznocha/intrange v0.1.2 // indirect
	github.com/cpuguy83/go-md2man/v2 v2.0.5 // indirect
	github.com/crackcomm/go-gitignore v0.0.0-20241020182519-7843d2ba8fdf // indirect
	github.com/curioswitch/go-reassign v0.2.0 // indirect
	github.com/daixiang0/gci v0.13.4 // indirect
	github.com/davecgh/go-spew v1.1.2-0.20180830191138-d8f796af33cc // indirect
	github.com/davidlazar/go-crypto v0.0.0-20200604182044-b73af7476f6c // indirect
	github.com/decred/dcrd/dcrec/secp256k1/v4 v4.4.0 // indirect
	github.com/denis-tingaikin/go-header v0.5.0 // indirect
	github.com/dnephin/pflag v1.0.7 // indirect
	github.com/ettle/strcase v0.2.0 // indirect
	github.com/facebookgo/atomicfile v0.0.0-20151019160806-2de1f203e7d5 // indirect
	github.com/fatih/color v1.17.0 // indirect
	github.com/fatih/structtag v1.2.0 // indirect
	github.com/firefart/nonamedreturns v1.0.5 // indirect
	github.com/flynn/noise v1.1.0 // indirect
	github.com/francoispqt/gojay v1.2.13 // indirect
	github.com/fsnotify/fsnotify v1.7.0 // indirect
	github.com/fzipp/gocyclo v0.6.0 // indirect
	github.com/gammazero/deque v1.0.0 // indirect
	github.com/ghostiam/protogetter v0.3.6 // indirect
	github.com/go-critic/go-critic v0.11.4 // indirect
	github.com/go-logr/logr v1.4.2 // indirect
	github.com/go-logr/stdr v1.2.2 // indirect
	github.com/go-task/slim-sprig/v3 v3.0.0 // indirect
	github.com/go-toolsmith/astcast v1.1.0 // indirect
	github.com/go-toolsmith/astcopy v1.1.0 // indirect
	github.com/go-toolsmith/astequal v1.2.0 // indirect
	github.com/go-toolsmith/astfmt v1.1.0 // indirect
	github.com/go-toolsmith/astp v1.1.0 // indirect
	github.com/go-toolsmith/strparse v1.1.0 // indirect
	github.com/go-toolsmith/typep v1.1.0 // indirect
	github.com/go-viper/mapstructure/v2 v2.0.0 // indirect
	github.com/go-xmlfmt/xmlfmt v1.1.2 // indirect
	github.com/gobwas/glob v0.2.3 // indirect
	github.com/gofrs/flock v0.12.1 // indirect
	github.com/golangci/dupl v0.0.0-20180902072040-3e9179ac440a // indirect
	github.com/golangci/gofmt v0.0.0-20240816233607-d8596aa466a9 // indirect
	github.com/golangci/misspell v0.6.0 // indirect
	github.com/golangci/modinfo v0.3.4 // indirect
	github.com/golangci/plugin-module-register v0.1.1 // indirect
	github.com/golangci/revgrep v0.5.3 // indirect
	github.com/golangci/unconvert v0.0.0-20240309020433-c5143eacb3ed // indirect
	github.com/google/go-cmp v0.7.0 // indirect
	github.com/google/gopacket v1.1.19 // indirect
	github.com/google/pprof v0.0.0-20250208200701-d0013a598941 // indirect
	github.com/google/shlex v0.0.0-20191202100458-e7afc7fbc510 // indirect
	github.com/google/uuid v1.6.0 // indirect
	github.com/gordonklaus/ineffassign v0.1.0 // indirect
	github.com/gostaticanalysis/analysisutil v0.7.1 // indirect
	github.com/gostaticanalysis/comment v1.4.2 // indirect
	github.com/gostaticanalysis/forcetypeassert v0.1.0 // indirect
	github.com/gostaticanalysis/nilerr v0.1.1 // indirect
	github.com/hashicorp/go-version v1.7.0 // indirect
	github.com/hashicorp/golang-lru v1.0.2 // indirect
	github.com/hashicorp/golang-lru/v2 v2.0.7 // indirect
	github.com/hashicorp/hcl v1.0.0 // indirect
	github.com/hexops/gotextdiff v1.0.3 // indirect
	github.com/huin/goupnp v1.3.0 // indirect
	github.com/inconshreveable/mousetrap v1.1.0 // indirect
	github.com/ipfs/bbloom v0.0.4 // indirect
<<<<<<< HEAD
	github.com/ipfs/boxo v0.29.2-0.20250430060235-64141fd10dbd // indirect
=======
	github.com/ipfs/boxo v0.30.0 // indirect
	github.com/ipfs/go-bitfield v1.1.0 // indirect
>>>>>>> a5997375
	github.com/ipfs/go-block-format v0.2.0 // indirect
	github.com/ipfs/go-cid v0.5.0 // indirect
	github.com/ipfs/go-datastore v0.8.2 // indirect
	github.com/ipfs/go-ipfs-util v0.0.3 // indirect
	github.com/ipfs/go-ipld-format v0.6.0 // indirect
	github.com/ipfs/go-ipld-legacy v0.2.1 // indirect
	github.com/ipfs/go-metrics-interface v0.3.0 // indirect
	github.com/ipfs/kubo v0.31.0 // indirect
	github.com/ipld/go-codec-dagpb v1.6.0 // indirect
	github.com/ipld/go-ipld-prime v0.21.0 // indirect
	github.com/ipshipyard/p2p-forge v0.4.0 // indirect
	github.com/jackpal/go-nat-pmp v1.0.2 // indirect
	github.com/jbenet/go-temp-err-catcher v0.1.0 // indirect
	github.com/jgautheron/goconst v1.7.1 // indirect
	github.com/jingyugao/rowserrcheck v1.1.1 // indirect
	github.com/jirfag/go-printf-func-name v0.0.0-20200119135958-7558a9eaa5af // indirect
	github.com/jjti/go-spancheck v0.6.2 // indirect
	github.com/julz/importas v0.1.0 // indirect
	github.com/karamaru-alpha/copyloopvar v1.1.0 // indirect
	github.com/kisielk/errcheck v1.7.0 // indirect
	github.com/kkHAIKE/contextcheck v1.1.5 // indirect
	github.com/klauspost/compress v1.18.0 // indirect
	github.com/klauspost/cpuid/v2 v2.2.10 // indirect
	github.com/koron/go-ssdp v0.0.5 // indirect
	github.com/kulti/thelper v0.6.3 // indirect
	github.com/kunwardeep/paralleltest v1.0.10 // indirect
	github.com/kyoh86/exportloopref v0.1.11 // indirect
	github.com/lasiar/canonicalheader v1.1.1 // indirect
	github.com/ldez/gomoddirectives v0.2.4 // indirect
	github.com/ldez/tagliatelle v0.5.0 // indirect
	github.com/leonklingele/grouper v1.1.2 // indirect
	github.com/libdns/libdns v0.2.2 // indirect
	github.com/libp2p/go-buffer-pool v0.1.0 // indirect
	github.com/libp2p/go-cidranger v1.1.0 // indirect
	github.com/libp2p/go-flow-metrics v0.2.0 // indirect
	github.com/libp2p/go-libp2p v0.41.1 // indirect
	github.com/libp2p/go-libp2p-asn-util v0.4.1 // indirect
	github.com/libp2p/go-libp2p-kad-dht v0.32.0 // indirect
	github.com/libp2p/go-libp2p-kbucket v0.7.0 // indirect
	github.com/libp2p/go-libp2p-record v0.3.1 // indirect
	github.com/libp2p/go-libp2p-routing-helpers v0.7.5 // indirect
	github.com/libp2p/go-msgio v0.3.0 // indirect
	github.com/libp2p/go-netroute v0.2.2 // indirect
	github.com/libp2p/go-reuseport v0.4.0 // indirect
	github.com/lufeee/execinquery v1.2.1 // indirect
	github.com/macabu/inamedparam v0.1.3 // indirect
	github.com/magiconair/properties v1.8.7 // indirect
	github.com/maratori/testableexamples v1.0.0 // indirect
	github.com/maratori/testpackage v1.1.1 // indirect
	github.com/matoous/godox v0.0.0-20240105082147-c5b5e0e7c0c0 // indirect
	github.com/mattn/go-colorable v0.1.13 // indirect
	github.com/mattn/go-isatty v0.0.20 // indirect
	github.com/mattn/go-runewidth v0.0.15 // indirect
	github.com/mattn/go-shellwords v1.0.12 // indirect
	github.com/mgechev/revive v1.3.9 // indirect
	github.com/mholt/acmez/v3 v3.0.0 // indirect
	github.com/miekg/dns v1.1.65 // indirect
	github.com/minio/sha256-simd v1.0.1 // indirect
	github.com/mitchellh/go-homedir v1.1.0 // indirect
	github.com/mitchellh/mapstructure v1.5.0 // indirect
	github.com/moricho/tparallel v0.3.2 // indirect
	github.com/mr-tron/base58 v1.2.0 // indirect
	github.com/multiformats/go-base32 v0.1.0 // indirect
	github.com/multiformats/go-base36 v0.2.0 // indirect
	github.com/multiformats/go-multiaddr-dns v0.4.1 // indirect
	github.com/multiformats/go-multiaddr-fmt v0.1.0 // indirect
	github.com/multiformats/go-multibase v0.2.0 // indirect
	github.com/multiformats/go-multicodec v0.9.0 // indirect
	github.com/multiformats/go-multistream v0.6.0 // indirect
	github.com/multiformats/go-varint v0.0.7 // indirect
	github.com/munnerz/goautoneg v0.0.0-20191010083416-a7dc8b61c822 // indirect
	github.com/nakabonne/nestif v0.3.1 // indirect
	github.com/nishanths/exhaustive v0.12.0 // indirect
	github.com/nishanths/predeclared v0.2.2 // indirect
	github.com/nunnatsa/ginkgolinter v0.16.2 // indirect
	github.com/olekukonko/tablewriter v0.0.5 // indirect
	github.com/onsi/ginkgo/v2 v2.22.2 // indirect
	github.com/pbnjay/memory v0.0.0-20210728143218-7b4eea64cf58 // indirect
	github.com/pelletier/go-toml/v2 v2.2.2 // indirect
	github.com/pion/datachannel v1.5.10 // indirect
	github.com/pion/dtls/v2 v2.2.12 // indirect
	github.com/pion/dtls/v3 v3.0.4 // indirect
	github.com/pion/ice/v4 v4.0.8 // indirect
	github.com/pion/interceptor v0.1.37 // indirect
	github.com/pion/logging v0.2.3 // indirect
	github.com/pion/mdns/v2 v2.0.7 // indirect
	github.com/pion/randutil v0.1.0 // indirect
	github.com/pion/rtcp v1.2.15 // indirect
	github.com/pion/rtp v1.8.11 // indirect
	github.com/pion/sctp v1.8.37 // indirect
	github.com/pion/sdp/v3 v3.0.10 // indirect
	github.com/pion/srtp/v3 v3.0.4 // indirect
	github.com/pion/stun v0.6.1 // indirect
	github.com/pion/stun/v3 v3.0.0 // indirect
	github.com/pion/transport/v2 v2.2.10 // indirect
	github.com/pion/transport/v3 v3.0.7 // indirect
	github.com/pion/turn/v4 v4.0.0 // indirect
	github.com/pion/webrtc/v4 v4.0.10 // indirect
	github.com/pmezard/go-difflib v1.0.1-0.20181226105442-5d4384ee4fb2 // indirect
	github.com/polydawn/refmt v0.89.0 // indirect
	github.com/polyfloyd/go-errorlint v1.6.0 // indirect
	github.com/prometheus/client_golang v1.22.0 // indirect
	github.com/prometheus/client_model v0.6.2 // indirect
	github.com/prometheus/common v0.63.0 // indirect
	github.com/prometheus/procfs v0.16.1 // indirect
	github.com/quasilyte/go-ruleguard v0.4.2 // indirect
	github.com/quasilyte/go-ruleguard/dsl v0.3.22 // indirect
	github.com/quasilyte/gogrep v0.5.0 // indirect
	github.com/quasilyte/regex/syntax v0.0.0-20210819130434-b3f0c404a727 // indirect
	github.com/quasilyte/stdinfo v0.0.0-20220114132959-f7386bf02567 // indirect
	github.com/quic-go/qpack v0.5.1 // indirect
	github.com/quic-go/quic-go v0.50.1 // indirect
	github.com/quic-go/webtransport-go v0.8.1-0.20241018022711-4ac2c9250e66 // indirect
	github.com/rivo/uniseg v0.4.7 // indirect
	github.com/russross/blackfriday/v2 v2.1.0 // indirect
	github.com/ryancurrah/gomodguard v1.3.3 // indirect
	github.com/ryanrolds/sqlclosecheck v0.5.1 // indirect
	github.com/sagikazarmark/locafero v0.6.0 // indirect
	github.com/sagikazarmark/slog-shim v0.1.0 // indirect
	github.com/samber/lo v1.47.0 // indirect
	github.com/sanposhiho/wastedassign/v2 v2.0.7 // indirect
	github.com/santhosh-tekuri/jsonschema/v5 v5.3.1 // indirect
	github.com/sashamelentyev/interfacebloat v1.1.0 // indirect
	github.com/sashamelentyev/usestdlibvars v1.27.0 // indirect
	github.com/securego/gosec/v2 v2.20.1-0.20240820084340-81cda2f91fbe // indirect
	github.com/shazow/go-diff v0.0.0-20160112020656-b6b7b6733b8c // indirect
	github.com/sirupsen/logrus v1.9.3 // indirect
	github.com/sivchari/containedctx v1.0.3 // indirect
	github.com/sivchari/tenv v1.10.0 // indirect
	github.com/sonatard/noctx v0.0.2 // indirect
	github.com/sourcegraph/conc v0.3.0 // indirect
	github.com/sourcegraph/go-diff v0.7.0 // indirect
	github.com/spaolacci/murmur3 v1.1.0 // indirect
	github.com/spf13/afero v1.11.0 // indirect
	github.com/spf13/cast v1.6.0 // indirect
	github.com/spf13/cobra v1.8.1 // indirect
	github.com/spf13/pflag v1.0.5 // indirect
	github.com/spf13/viper v1.19.0 // indirect
	github.com/ssgreg/nlreturn/v2 v2.2.1 // indirect
	github.com/stbenjam/no-sprintf-host-port v0.1.1 // indirect
	github.com/stretchr/objx v0.5.2 // indirect
	github.com/stretchr/testify v1.10.0 // indirect
	github.com/subosito/gotenv v1.6.0 // indirect
	github.com/tdakkota/asciicheck v0.2.0 // indirect
	github.com/tetafro/godot v1.4.16 // indirect
	github.com/timakin/bodyclose v0.0.0-20240125160201-f835fa56326a // indirect
	github.com/timonwong/loggercheck v0.9.4 // indirect
	github.com/tomarrell/wrapcheck/v2 v2.9.0 // indirect
	github.com/tommy-muehle/go-mnd/v2 v2.5.1 // indirect
	github.com/ultraware/funlen v0.1.0 // indirect
	github.com/ultraware/whitespace v0.1.1 // indirect
	github.com/urfave/cli v1.22.16 // indirect
	github.com/uudashr/gocognit v1.1.3 // indirect
	github.com/whyrusleeping/base32 v0.0.0-20170828182744-c30ac30633cc // indirect
	github.com/whyrusleeping/chunker v0.0.0-20181014151217-fe64bd25879f // indirect
	github.com/whyrusleeping/go-keyspace v0.0.0-20160322163242-5b898ac5add1 // indirect
	github.com/wlynxg/anet v0.0.5 // indirect
	github.com/xen0n/gosmopolitan v1.2.2 // indirect
	github.com/yagipy/maintidx v1.0.0 // indirect
	github.com/yeya24/promlinter v0.3.0 // indirect
	github.com/ykadowak/zerologlint v0.1.5 // indirect
	github.com/zeebo/blake3 v0.2.4 // indirect
	gitlab.com/bosi/decorder v0.4.2 // indirect
	go-simpler.org/musttag v0.12.2 // indirect
	go-simpler.org/sloglint v0.7.2 // indirect
	go.opentelemetry.io/auto/sdk v1.1.0 // indirect
	go.opentelemetry.io/otel v1.35.0 // indirect
	go.opentelemetry.io/otel/metric v1.35.0 // indirect
	go.opentelemetry.io/otel/trace v1.35.0 // indirect
	go.uber.org/automaxprocs v1.5.3 // indirect
	go.uber.org/dig v1.18.0 // indirect
	go.uber.org/fx v1.23.0 // indirect
	go.uber.org/mock v0.5.0 // indirect
	go.uber.org/multierr v1.11.0 // indirect
	go.uber.org/zap v1.27.0 // indirect
	go.uber.org/zap/exp v0.3.0 // indirect
	golang.org/x/crypto v0.37.0 // indirect
	golang.org/x/exp v0.0.0-20250408133849-7e4ce0ab07d0 // indirect
	golang.org/x/exp/typeparams v0.0.0-20240314144324-c7f7c6466f7f // indirect
	golang.org/x/mod v0.24.0 // indirect
	golang.org/x/net v0.39.0 // indirect
	golang.org/x/sync v0.13.0 // indirect
	golang.org/x/sys v0.32.0 // indirect
	golang.org/x/term v0.31.0 // indirect
	golang.org/x/text v0.24.0 // indirect
	golang.org/x/tools v0.32.0 // indirect
	gonum.org/v1/gonum v0.16.0 // indirect
	google.golang.org/protobuf v1.36.6 // indirect
	gopkg.in/ini.v1 v1.67.0 // indirect
	gopkg.in/yaml.v2 v2.4.0 // indirect
	gopkg.in/yaml.v3 v3.0.1 // indirect
	honnef.co/go/tools v0.5.1 // indirect
	lukechampine.com/blake3 v1.4.0 // indirect
	mvdan.cc/gofumpt v0.7.0 // indirect
	mvdan.cc/unparam v0.0.0-20240528143540-8a5130ca722f // indirect
)<|MERGE_RESOLUTION|>--- conflicted
+++ resolved
@@ -117,12 +117,8 @@
 	github.com/huin/goupnp v1.3.0 // indirect
 	github.com/inconshreveable/mousetrap v1.1.0 // indirect
 	github.com/ipfs/bbloom v0.0.4 // indirect
-<<<<<<< HEAD
-	github.com/ipfs/boxo v0.29.2-0.20250430060235-64141fd10dbd // indirect
-=======
 	github.com/ipfs/boxo v0.30.0 // indirect
 	github.com/ipfs/go-bitfield v1.1.0 // indirect
->>>>>>> a5997375
 	github.com/ipfs/go-block-format v0.2.0 // indirect
 	github.com/ipfs/go-cid v0.5.0 // indirect
 	github.com/ipfs/go-datastore v0.8.2 // indirect
