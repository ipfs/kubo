package balanced

import (
	"errors"

	h "github.com/ipfs/go-ipfs/importer/helpers"

	node "gx/ipfs/QmZx42H5khbVQhV5odp66TApShV4XCujYazcvYduZ4TroB/go-ipld-node"
)

<<<<<<< HEAD
func BalancedLayout(db *h.DagBuilderHelper) (*dag.Node, error) {
=======
func BalancedLayout(db *h.DagBuilderHelper) (node.Node, error) {
>>>>>>> 65ffff24
	var offset uint64 = 0
	var root *h.UnixfsNode
	for level := 0; !db.Done(); level++ {

		nroot := h.NewUnixfsNode()
		db.SetPosInfo(nroot, 0)

		// add our old root as a child of the new root.
		if root != nil { // nil if it's the first node.
			if err := nroot.AddChild(root, db); err != nil {
				return nil, err
			}
		}

		// fill it up.
		if err := fillNodeRec(db, nroot, level, offset); err != nil {
			return nil, err
		}

		offset = nroot.FileSize()
		root = nroot

	}
	if root == nil {
		root = h.NewUnixfsNode()
	}

	out, err := db.Add(root)
	if err != nil {
		return nil, err
	}

	err = db.Close()
	if err != nil {
		return nil, err
	}

	return out, nil
}

// fillNodeRec will fill the given node with data from the dagBuilders input
// source down to an indirection depth as specified by 'depth'
// it returns the total dataSize of the node, and a potential error
//
// warning: **children** pinned indirectly, but input node IS NOT pinned.
func fillNodeRec(db *h.DagBuilderHelper, node *h.UnixfsNode, depth int, offset uint64) error {
	if depth < 0 {
		return errors.New("attempt to fillNode at depth < 0")
	}

	// Base case
	if depth <= 0 { // catch accidental -1's in case error above is removed.
		child, err := db.GetNextDataNode()
		if err != nil {
			return err
		}

		node.Set(child)
		return nil
	}

	// while we have room AND we're not done
	for node.NumChildren() < db.Maxlinks() && !db.Done() {
		child := h.NewUnixfsNode()
		db.SetPosInfo(child, offset)

<<<<<<< HEAD
		if err := fillNodeRec(db, child, depth-1, offset); err != nil {
=======
		err := fillNodeRec(db, child, depth-1, offset)
		if err != nil {
>>>>>>> 65ffff24
			return err
		}

		if err := node.AddChild(child, db); err != nil {
			return err
		}
		offset += child.FileSize()
	}

	return nil
}<|MERGE_RESOLUTION|>--- conflicted
+++ resolved
@@ -8,11 +8,7 @@
 	node "gx/ipfs/QmZx42H5khbVQhV5odp66TApShV4XCujYazcvYduZ4TroB/go-ipld-node"
 )
 
-<<<<<<< HEAD
-func BalancedLayout(db *h.DagBuilderHelper) (*dag.Node, error) {
-=======
 func BalancedLayout(db *h.DagBuilderHelper) (node.Node, error) {
->>>>>>> 65ffff24
 	var offset uint64 = 0
 	var root *h.UnixfsNode
 	for level := 0; !db.Done(); level++ {
@@ -79,12 +75,8 @@
 		child := h.NewUnixfsNode()
 		db.SetPosInfo(child, offset)
 
-<<<<<<< HEAD
-		if err := fillNodeRec(db, child, depth-1, offset); err != nil {
-=======
 		err := fillNodeRec(db, child, depth-1, offset)
 		if err != nil {
->>>>>>> 65ffff24
 			return err
 		}
 
