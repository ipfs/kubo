--- conflicted
+++ resolved
@@ -36,6 +36,16 @@
 		return nil, cmd, path, err
 	}
 
+	// This is an ugly hack to maintain our current CLI interface while fixing
+	// other stdin usage bugs. Let this serve as a warning, be careful about the
+	// choices you make, they will haunt you forever.
+	if len(path) == 2 && path[0] == "bootstrap" {
+		if (path[1] == "add" && opts["default"] == true) ||
+			(path[1] == "rm" && opts["all"] == true) {
+			stdin = nil
+		}
+	}
+
 	stringArgs, fileArgs, err := ParseArgs(req, stringVals, stdin, cmd.Arguments, root)
 	if err != nil {
 		return req, cmd, path, err
@@ -78,38 +88,7 @@
 			return nil, nil, u.ErrCast()
 		}
 	}
-<<<<<<< HEAD
 	return parseArgs(inputs, stdin, argDefs, recursive, hidden, root)
-=======
-
-	// This is an ugly hack to maintain our current CLI interface while fixing
-	// other stdin usage bugs. Let this serve as a warning, be careful about the
-	// choices you make, they will haunt you forever.
-	if len(path) == 2 && path[0] == "bootstrap" {
-		if (path[1] == "add" && opts["default"] == true) ||
-			(path[1] == "rm" && opts["all"] == true) {
-			stdin = nil
-		}
-	}
-
-	stringArgs, fileArgs, err := parseArgs(stringVals, stdin, cmd.Arguments, recursive, hidden, root)
-	if err != nil {
-		return req, cmd, path, err
-	}
-	req.SetArguments(stringArgs)
-
-	if len(fileArgs) > 0 {
-		file := files.NewSliceFile("", "", fileArgs)
-		req.SetFiles(file)
-	}
-
-	err = cmd.CheckArguments(req)
-	if err != nil {
-		return req, cmd, path, err
-	}
-
-	return req, cmd, path, nil
->>>>>>> 241bfcee
 }
 
 // Parse a command line made up of sub-commands, short arguments, long arguments and positional arguments
