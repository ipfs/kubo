--- conflicted
+++ resolved
@@ -25,7 +25,7 @@
 
 	// Return all links for a node, may be more effect than
 	// calling Get
-	GetLinks(context.Context, key.Key) ([]*Link, error)
+	GetLinks(context.Context, *cid.Cid) ([]*Link, error)
 
 	// GetDAG returns, in order, all the single leve child
 	// nodes of the passed in node.
@@ -37,7 +37,7 @@
 // A LinkService returns the links for a node if they are available
 // locally without having to retrieve the block from the datastore.
 type LinkService interface {
-	Get(key.Key) ([]*Link, error)
+	Get(*cid.Cid) ([]*Link, error)
 }
 
 func NewDAGService(bs *bserv.BlockService) *dagService {
@@ -54,45 +54,13 @@
 	LinkService LinkService
 }
 
-func createBlock(nd *Node) (*blocks.BasicBlock, error) {
-	d, err := nd.EncodeProtobuf(false)
-	if err != nil {
-		return nil, err
-	}
-
-	mh, err := nd.Multihash()
-	if err != nil {
-		return nil, err
-	}
-
-	b, err := blocks.NewBlockWithHash(d, mh)
-	if err != nil {
-		return nil, err
-	}
-	b.SetPosInfo(nd.PosInfo)
-
-	return b, nil
-}
-
 // Add adds a node to the dagService, storing the block in the BlockService
 func (n *dagService) Add(nd *Node) (*cid.Cid, error) {
 	if n == nil { // FIXME remove this assertion. protect with constructor invariant
-<<<<<<< HEAD
-		return "", fmt.Errorf("dagService is nil")
-	}
-
-	b, err := createBlock(nd)
-	if err != nil {
-		return "", err
-	}
-
-	return n.Blocks.AddBlock(b)
-=======
 		return nil, fmt.Errorf("dagService is nil")
 	}
 
 	return n.Blocks.AddObject(nd)
->>>>>>> 43d7d8e2
 }
 
 func (n *dagService) Batch() *Batch {
@@ -136,14 +104,14 @@
 	return res, nil
 }
 
-func (n *dagService) GetLinks(ctx context.Context, k key.Key) ([]*Link, error) {
+func (n *dagService) GetLinks(ctx context.Context, c *cid.Cid) ([]*Link, error) {
 	if n.LinkService != nil {
-		links, err := n.LinkService.Get(k)
+		links, err := n.LinkService.Get(c)
 		if err == nil {
 			return links, nil
 		}
 	}
-	node, err := n.Get(ctx, k)
+	node, err := n.Get(ctx, c)
 	if err != nil {
 		return nil, err
 	}
@@ -395,20 +363,6 @@
 	MaxSize int
 }
 
-<<<<<<< HEAD
-func (t *Batch) Add(nd *Node) (key.Key, error) {
-	b, err := createBlock(nd)
-	if err != nil {
-		return "", err
-	}
-
-	t.blocks = append(t.blocks, b)
-	t.size += len(b.Data())
-	if t.size > t.MaxSize {
-		return b.Key(), t.Commit()
-	}
-	return b.Key(), nil
-=======
 func (t *Batch) Add(nd *Node) (*cid.Cid, error) {
 	d, err := nd.EncodeProtobuf(false)
 	if err != nil {
@@ -421,7 +375,6 @@
 		return nd.Cid(), t.Commit()
 	}
 	return nd.Cid(), nil
->>>>>>> 43d7d8e2
 }
 
 func (t *Batch) Commit() error {
@@ -438,20 +391,11 @@
 // EnumerateChildren will walk the dag below the given root node and add all
 // unseen children to the passed in set.
 // TODO: parallelize to avoid disk latency perf hits?
-<<<<<<< HEAD
-func EnumerateChildren(ctx context.Context, ds DAGService, links []*Link, set key.KeySet, bestEffort bool) error {
+func EnumerateChildren(ctx context.Context, ds DAGService, links []*Link, visit func(*cid.Cid) bool, bestEffort bool) error {
 	for _, lnk := range links {
-		k := key.Key(lnk.Hash)
-		if !set.Has(k) {
-			set.Add(k)
-			children, err := ds.GetLinks(ctx, k)
-=======
-func EnumerateChildren(ctx context.Context, ds DAGService, root *Node, visit func(*cid.Cid) bool, bestEffort bool) error {
-	for _, lnk := range root.Links {
 		c := legacyCidFromLink(lnk)
 		if visit(c) {
-			child, err := ds.Get(ctx, c)
->>>>>>> 43d7d8e2
+			children, err := ds.GetLinks(ctx, c)
 			if err != nil {
 				if bestEffort && err == ErrNotFound {
 					continue
@@ -459,11 +403,7 @@
 					return err
 				}
 			}
-<<<<<<< HEAD
-			err = EnumerateChildren(ctx, ds, children, set, bestEffort)
-=======
-			err = EnumerateChildren(ctx, ds, child, visit, bestEffort)
->>>>>>> 43d7d8e2
+			err = EnumerateChildren(ctx, ds, children, visit, bestEffort)
 			if err != nil {
 				return err
 			}
