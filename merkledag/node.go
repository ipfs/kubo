--- conflicted
+++ resolved
@@ -5,11 +5,7 @@
 
 	"gx/ipfs/QmZy2y8t9zQH2a1b8q2ZSLKp17ATuJoCNxxyMFG5qFExpt/go-net/context"
 
-<<<<<<< HEAD
-	key "github.com/ipfs/go-ipfs/blocks/key"
 	"github.com/ipfs/go-ipfs/commands/files"
-=======
->>>>>>> 43d7d8e2
 	mh "gx/ipfs/QmYf7ng2hG5XBtJA3tN34DQ2GUN5HNksEw1rLDkmr6vGku/go-multihash"
 	key "gx/ipfs/Qmce4Y4zg3sYr7xKM5UueS67vhNni6EeWgCRnb7MbLJMew/go-key"
 	cid "gx/ipfs/QmfSc2xehWmWLnwwYR91Y8QF4xdASypTFVknutoKQS3GHp/go-cid"
@@ -26,13 +22,9 @@
 	// cache encoded/marshaled value
 	encoded []byte
 
-<<<<<<< HEAD
-	cached mh.Multihash
-
-	PosInfo *files.PosInfo
-=======
 	cached *cid.Cid
->>>>>>> 43d7d8e2
+
+	posInfo *files.PosInfo
 }
 
 // NodeStat is a statistics object for a Node. Mostly sizes.
@@ -199,6 +191,10 @@
 	return out
 }
 
+func (n *Node) PosInfo() *files.PosInfo {
+	return n.posInfo
+}
+
 func (n *Node) Data() []byte {
 	return n.data
 }
@@ -207,6 +203,10 @@
 	n.encoded = nil
 	n.cached = nil
 	n.data = d
+}
+
+func (n *Node) SetPosInfo(pi *files.PosInfo) {
+	n.posInfo = pi
 }
 
 // UpdateNodeLink return a copy of the node with the link name set to point to
