--- conflicted
+++ resolved
@@ -3,8 +3,6 @@
 import (
 	"context"
 	"fmt"
-
-	"github.com/ipfs/go-ipfs/commands/files"
 
 	cid "gx/ipfs/QmXUuRadqDq5BuFWzVU6VuKaSjTcNm1gNCtLvvP1TJCW4z/go-cid"
 	mh "gx/ipfs/QmYDds3421prZgqKbLpEK7T9Aa2eVdQ7o3YarX1LVLdP2J/go-multihash"
@@ -25,8 +23,6 @@
 	encoded []byte
 
 	cached *cid.Cid
-
-	posInfo *files.PosInfo
 }
 
 type LinkSlice []*node.Link
@@ -160,15 +156,7 @@
 	return out
 }
 
-<<<<<<< HEAD
-func (n *Node) PosInfo() *files.PosInfo {
-	return n.posInfo
-}
-
-func (n *Node) Data() []byte {
-=======
 func (n *ProtoNode) Data() []byte {
->>>>>>> 65ffff24
 	return n.data
 }
 
@@ -176,10 +164,6 @@
 	n.encoded = nil
 	n.cached = nil
 	n.data = d
-}
-
-func (n *Node) SetPosInfo(pi *files.PosInfo) {
-	n.posInfo = pi
 }
 
 // UpdateNodeLink return a copy of the node with the link name set to point to
