package gc

import (
	"context"

	bstore "github.com/ipfs/go-ipfs/blocks/blockstore"
	dag "github.com/ipfs/go-ipfs/merkledag"
	pin "github.com/ipfs/go-ipfs/pin"

	logging "gx/ipfs/QmSpJByNKFX1sCsHBEp3R73FL4NF6FnQTEGyNAXHm2GS52/go-log"
	cid "gx/ipfs/QmXUuRadqDq5BuFWzVU6VuKaSjTcNm1gNCtLvvP1TJCW4z/go-cid"
)

var log = logging.Logger("gc")

// GC performs a mark and sweep garbage collection of the blocks in the blockstore
// first, it creates a 'marked' set and adds to it the following:
// - all recursively pinned blocks, plus all of their descendants (recursively)
// - bestEffortRoots, plus all of its descendants (recursively)
// - all directly pinned blocks
// - all blocks utilized internally by the pinner
//
// The routine then iterates over every block in the blockstore and
// deletes any block that is not found in the marked set.
<<<<<<< HEAD
func GC(ctx context.Context, bs bstore.MultiBlockstore, ls dag.LinkService, pn pin.Pinner, bestEffortRoots []*cid.Cid) (<-chan key.Key, error) {
=======
func GC(ctx context.Context, bs bstore.GCBlockstore, ls dag.LinkService, pn pin.Pinner, bestEffortRoots []*cid.Cid) (<-chan *cid.Cid, error) {
>>>>>>> d5c716a3
	unlocker := bs.GCLock()

	ls = ls.GetOfflineLinkService()

	gcs, err := ColoredSet(ctx, pn, ls, bestEffortRoots)
	if err != nil {
		return nil, err
	}

	// only delete blocks in the first (cache) mount
	keychan, err := bs.FirstMount().AllKeysChan(ctx)
	if err != nil {
		return nil, err
	}

	output := make(chan *cid.Cid)
	go func() {
		defer close(output)
		defer unlocker.Unlock()
		for {
			select {
			case k, ok := <-keychan:
				if !ok {
					return
				}
				if !gcs.Has(k) {
					err := bs.DeleteBlock(k)
					if err != nil {
						log.Debugf("Error removing key from blockstore: %s", err)
						return
					}
					select {
					case output <- k:
					case <-ctx.Done():
						return
					}
				}
			case <-ctx.Done():
				return
			}
		}
	}()

	return output, nil
}

<<<<<<< HEAD
func Descendants(ctx context.Context, ls dag.LinkService, set key.KeySet, roots []*cid.Cid, bestEffort bool) error {
	for _, c := range roots {
		set.Add(key.Key(c.Hash()))

		// EnumerateChildren recursively walks the dag and adls the keys to the given set
		err := dag.EnumerateChildren(ctx, ls, c, func(c *cid.Cid) bool {
			k := key.Key(c.Hash())
			seen := set.Has(k)
			if seen {
				return false
			}
			set.Add(k)
			return true
		}, bestEffort)
=======
func Descendants(ctx context.Context, ls dag.LinkService, set *cid.Set, roots []*cid.Cid, bestEffort bool) error {
	for _, c := range roots {
		set.Add(c)

		// EnumerateChildren recursively walks the dag and adds the keys to the given set
		err := dag.EnumerateChildren(ctx, ls, c, set.Visit, bestEffort)
>>>>>>> d5c716a3
		if err != nil {
			return err
		}
	}

	return nil
}

<<<<<<< HEAD
func ColoredSet(ctx context.Context, pn pin.Pinner, ls dag.LinkService, bestEffortRoots []*cid.Cid) (key.KeySet, error) {
	// KeySet currently implemented in memory, in the future, may be bloom filter or
	// disk backed to conserve memory.
	gcs := key.NewKeySet()
=======
func ColoredSet(ctx context.Context, pn pin.Pinner, ls dag.LinkService, bestEffortRoots []*cid.Cid) (*cid.Set, error) {
	// KeySet currently implemented in memory, in the future, may be bloom filter or
	// disk backed to conserve memory.
	gcs := cid.NewSet()
>>>>>>> d5c716a3
	err := Descendants(ctx, ls, gcs, pn.RecursiveKeys(), false)
	if err != nil {
		return nil, err
	}

	err = Descendants(ctx, ls, gcs, bestEffortRoots, true)
	if err != nil {
		return nil, err
	}

	for _, k := range pn.DirectKeys() {
		gcs.Add(k)
	}

	err = Descendants(ctx, ls, gcs, pn.InternalPins(), false)
	if err != nil {
		return nil, err
	}

	return gcs, nil
}<|MERGE_RESOLUTION|>--- conflicted
+++ resolved
@@ -22,11 +22,7 @@
 //
 // The routine then iterates over every block in the blockstore and
 // deletes any block that is not found in the marked set.
-<<<<<<< HEAD
-func GC(ctx context.Context, bs bstore.MultiBlockstore, ls dag.LinkService, pn pin.Pinner, bestEffortRoots []*cid.Cid) (<-chan key.Key, error) {
-=======
-func GC(ctx context.Context, bs bstore.GCBlockstore, ls dag.LinkService, pn pin.Pinner, bestEffortRoots []*cid.Cid) (<-chan *cid.Cid, error) {
->>>>>>> d5c716a3
+func GC(ctx context.Context, bs bstore.MultiBlockstore, ls dag.LinkService, pn pin.Pinner, bestEffortRoots []*cid.Cid) (<-chan *cid.Cid, error) {
 	unlocker := bs.GCLock()
 
 	ls = ls.GetOfflineLinkService()
@@ -73,29 +69,12 @@
 	return output, nil
 }
 
-<<<<<<< HEAD
-func Descendants(ctx context.Context, ls dag.LinkService, set key.KeySet, roots []*cid.Cid, bestEffort bool) error {
-	for _, c := range roots {
-		set.Add(key.Key(c.Hash()))
-
-		// EnumerateChildren recursively walks the dag and adls the keys to the given set
-		err := dag.EnumerateChildren(ctx, ls, c, func(c *cid.Cid) bool {
-			k := key.Key(c.Hash())
-			seen := set.Has(k)
-			if seen {
-				return false
-			}
-			set.Add(k)
-			return true
-		}, bestEffort)
-=======
 func Descendants(ctx context.Context, ls dag.LinkService, set *cid.Set, roots []*cid.Cid, bestEffort bool) error {
 	for _, c := range roots {
 		set.Add(c)
 
 		// EnumerateChildren recursively walks the dag and adds the keys to the given set
 		err := dag.EnumerateChildren(ctx, ls, c, set.Visit, bestEffort)
->>>>>>> d5c716a3
 		if err != nil {
 			return err
 		}
@@ -104,17 +83,10 @@
 	return nil
 }
 
-<<<<<<< HEAD
-func ColoredSet(ctx context.Context, pn pin.Pinner, ls dag.LinkService, bestEffortRoots []*cid.Cid) (key.KeySet, error) {
-	// KeySet currently implemented in memory, in the future, may be bloom filter or
-	// disk backed to conserve memory.
-	gcs := key.NewKeySet()
-=======
 func ColoredSet(ctx context.Context, pn pin.Pinner, ls dag.LinkService, bestEffortRoots []*cid.Cid) (*cid.Set, error) {
 	// KeySet currently implemented in memory, in the future, may be bloom filter or
 	// disk backed to conserve memory.
 	gcs := cid.NewSet()
->>>>>>> d5c716a3
 	err := Descendants(ctx, ls, gcs, pn.RecursiveKeys(), false)
 	if err != nil {
 		return nil, err
