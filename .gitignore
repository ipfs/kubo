--- conflicted
+++ resolved
@@ -10,11 +10,8 @@
 *~
 
 .ipfs
-<<<<<<< HEAD
 .idea/
 *.iml
-=======
 bin/gx
 bin/gx*
-bin/tmp
->>>>>>> 41c5e11a
+bin/tmp