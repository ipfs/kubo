--- conflicted
+++ resolved
@@ -9,12 +9,7 @@
 *.test
 *.orig
 *~
-<<<<<<< HEAD
-
 .ipfs
 bin/gx
 bin/gx*
-bin/tmp
-=======
-.ipfs
->>>>>>> 368d62f8
+bin/tmp