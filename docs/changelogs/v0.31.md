--- conflicted
+++ resolved
@@ -6,12 +6,9 @@
 
 - [Overview](#overview)
 - [🔦 Highlights](#-highlights)
-<<<<<<< HEAD
   - [Experimental Pebble Datastore](#experimental-pebble-datastore)
-=======
   - [New metrics](#new-metrics)
   - [`lowpower` profile no longer breaks DHT announcements](#lowpower-profile-no-longer-breaks-dht-announcements)
->>>>>>> 1bc773fd
 - [📝 Changelog](#-changelog)
 - [👨‍👩‍👧‍👦 Contributors](#-contributors)
 
@@ -19,7 +16,6 @@
 
 ### 🔦 Highlights
 
-<<<<<<< HEAD
 #### Experimental Pebble Datastore
 
 [Pebble](https://github.com/ipfs/kubo/blob/master/docs/config.md#pebbleds-profile) provides a high-performance alternative to leveldb as the datastore, and provides a modern replacement for [legacy badgerv1](https://github.com/ipfs/kubo/blob/master/docs/config.md#badgerds-profile).
@@ -28,7 +24,7 @@
 
 There are a number of parameters available for tuning pebble's performance to your specific needs. Default values are used for any parameters that are not configured or are set to their zero-value.
 For a description of the available tuning parameters, see [kubo/docs/datastores.md#pebbleds](https://github.com/ipfs/kubo/blob/master/docs/datastores.md#pebbleds).
-=======
+
 #### New metrics
 
 - Added 3 new go metrics: `go_gc_gogc_percent`, `go_gc_gomemlimit_bytes` and `go_sched_gomaxprocs_threads` as those are [recommended by the Go team](https://github.com/prometheus/client_golang/pull/1559)
@@ -46,7 +42,6 @@
 > If you have `Reprovider.Interval` set to `0` you may want to wet it to `22h` (or run `ipfs config profile apply announce-on`) to fix your system.
 >
 > As a convenience, `ipfs daemon` will warn if reprovide system is disabled, creating oportinity to fix configuration if it was not intentional.
->>>>>>> 1bc773fd
 
 ### 📝 Changelog
 
