# Kubo changelog v0.33

- [v0.33.0](#v0310)

## v0.33.0

- [Overview](#overview)
- [🔦 Highlights](#-highlights)
  - [Bitswap improvements from Boxo](#bitswap-improvements-from-boxo)
  - [Using default `libp2p_rcmgr`  metrics](#using-default-libp2p_rcmgr--metrics)
  - [`ipfs add --to-files` no longer works with `--wrap`](#ipfs-add---to-files-no-longer-works-with---wrap)
  - [📦️ Dependency updates](#-dependency-updates)
- [📝 Changelog](#-changelog)
- [👨‍👩‍👧‍👦 Contributors](#-contributors)

### Overview

### 🔦 Highlights

#### Bitswap improvements from Boxo

This release includes some refactorings and improvements affecting Bitswap which should improve reliability. One of the changes affects blocks providing. Previously, the bitswap layer took care itself of announcing new blocks -added or received- with the configured provider (i.e. DHT). This bypassed the "Reprovider", that is, the system that manages precisely "providing" the blocks stored by Kubo. The Reprovider knows how to take advantage of the [AcceleratedDHTClient](https://github.com/ipfs/kubo/blob/master/docs/config.md#routingaccelerateddhtclient), is able to handle priorities, logs statistics and is able to resume on daemon reboot where it left off. From now on, Bitswap will not be doing any providing on-the-side and all announcements are managed by the reprovider. In some cases, when the reproviding queue is full with other elements, this may cause additional delays, but more likely this will result in improved block-providing behaviour overall.

#### Using default `libp2p_rcmgr`  metrics

Bespoke rcmgr metrics [were removed](https://github.com/ipfs/kubo/pull/9947), Kubo now exposes only the default `libp2p_rcmgr` metrics from go-libp2p.
This makes it easier to compare Kubo with custom implementations based on go-libp2p.
If you depended on removed ones, please fill an issue to add them to the upstream [go-libp2p](https://github.com/libp2p/go-libp2p).

#### `ipfs add --to-files` no longer works with `--wrap`

Onboarding files and directories with `ipfs add --to-files` now requires non-empty names. due to this, The `--to-files` and `--wrap` options are now mutually exclusive ([#10612](https://github.com/ipfs/kubo/issues/10612)).

<<<<<<< HEAD
#### New options for faster writes: `WriteThrough`, `BlockKeyCacheSize`, `BatchMaxNodes`, `BatchMaxSize`

Now that Kubo supports [`pebble`](../datastores.md#pebbleds) as a datastore backend, it becomes very useful to expose some additional configuration options for how the blockservice/blockstore/datastore combo behaves.

Usually, LSM-tree based datastore like Pebble or Badger have very fast write performance (blocks are streamed to disk) while incurring in read-amplification penalties (blocks need to be looked up in the index to know where they are on disk),  specially noticiable on spinning disks.

Prior to this version, `BlockService` and `Blockstore` implementations performed a `Has(cid)` for every block that was going to be written, skipping the writes altogether if the block was already present in the datastore. The performance impact of this `Has()` call can vary. The `Datastore` implementation itself might include block-caching and things like bloom-filters to speed up lookups and mitigate read-penalties. Our `Blockstore` implementation also supports a bloom-filter (controlled by `BloomFilterSize` and disabled by default), and a two-queue cache for keys and block sizes. If we assume that most of the blocks added to Kubo are new blocks, not already present in the datastore, or that the datastore itself includes mechanisms to optimize writes and avoid writing the same data twice, the calls to `Has()` at both BlockService and Blockstore layers seem superflous to they point they even harm write performance.

For these reasons, from now on, the default is to use a "write-through" mode for the Blockservice and the Blockstore. We have added a new option `Datastore.WriteThrough`, which defaults to `true`. Previous behaviour can be obtained by manually setting it to `false`.

We have also made the size of the two-queue blockstore cache configurable with another option: `Datastore.BlockKeyCacheSize`, which defaults to `65536` (64KiB). Additionally, this caching layer can be disabled altogether by setting it to `0`. In particular, this option controls the size of a blockstore caching layer that records whether the blockstore has certain block and their sizes (but does not cache the contents, so it stays relativey small in general).

Finally, we have added two new options to the `Import` section to control the maximum size of write-batches: `BatchMaxNodes` and `BatchMaxSize`. These are set by default to `128` nodes and `20MiB`. Increasing them will batch more items together when importing data with `ipfs dag import`, which can speed things up. It is importance to find a balance between available memory (used to hold the batch), disk latencies (when writing the batch) and processing power (when preparing the batch, as nodes are sorted and duplicates removed).

As a reminder, details from all the options are explained in the [configuration documentation](../config.md).

We recommend users trying Pebble as a datastore backend to disable both blockstore bloom-filter and key caching layers and enable write through as a way to evaluate the raw performance of the underlying datastore, which includes its own bloom-filter and caching layers (default cache size is `8MiB` and can be configured in the [options](../datastores.md#pebbleds).

=======
#### MFS stability with large number of writes

We have fixed a number of issues that were triggered by writing or copying many files onto an MFS folder: increased memory usage first, then CPU, disk usage, and eventually a deadlock on write operations. The details of the fixes can be read at [#10630](https://github.com/ipfs/kubo/pull/10630) and [#10623](https://github.com/ipfs/kubo/pull/10623). The result is that writing large amounts of files to an MFS folder should now be possible without major issues. It is possible, as before, to speed up the operations using the `ipfs files --flush=false <op> ...` flag, but it is recommended to switch to `ipfs files --flush=true <op> ...` regularly, or call `ipfs files flush` on the working directory regularly, as this will flush, clear the directory cache and speed up reads. 
>>>>>>> ecb25581

#### 📦️ Dependency updates

- update `boxo` to [v0.26.0](https://github.com/ipfs/boxo/releases/tag/v0.26.0)
- update `go-libp2p` to [v0.38.1](https://github.com/libp2p/go-libp2p/releases/tag/v0.38.1) (incl. [v0.37.1](https://github.com/libp2p/go-libp2p/releases/tag/v0.37.1) + [v0.37.2](https://github.com/libp2p/go-libp2p/releases/tag/v0.37.2) + [v0.38.0](https://github.com/libp2p/go-libp2p/releases/tag/v0.38.0))
- update `p2p-forge/client` to [v0.1.0](https://github.com/ipshipyard/p2p-forge/releases/tag/v0.1.0)
- update `ipfs-webui` to [v4.4.1](https://github.com/ipfs/ipfs-webui/releases/tag/v4.4.1)

### 📝 Changelog

### 👨‍👩‍👧‍👦 Contributors<|MERGE_RESOLUTION|>--- conflicted
+++ resolved
@@ -9,6 +9,8 @@
   - [Bitswap improvements from Boxo](#bitswap-improvements-from-boxo)
   - [Using default `libp2p_rcmgr`  metrics](#using-default-libp2p_rcmgr--metrics)
   - [`ipfs add --to-files` no longer works with `--wrap`](#ipfs-add---to-files-no-longer-works-with---wrap)
+  - [New options for faster writes: `WriteThrough`, `BlockKeyCacheSize`, `BatchMaxNodes`, `BatchMaxSize`](#new-options-for-faster-writes-writethrough-blockkeycachesize-batchmaxnodes-batchmaxsize)
+  - [MFS stability with large number of writes](#mfs-stability-with-large-number-of-writes)
   - [📦️ Dependency updates](#-dependency-updates)
 - [📝 Changelog](#-changelog)
 - [👨‍👩‍👧‍👦 Contributors](#-contributors)
@@ -31,7 +33,6 @@
 
 Onboarding files and directories with `ipfs add --to-files` now requires non-empty names. due to this, The `--to-files` and `--wrap` options are now mutually exclusive ([#10612](https://github.com/ipfs/kubo/issues/10612)).
 
-<<<<<<< HEAD
 #### New options for faster writes: `WriteThrough`, `BlockKeyCacheSize`, `BatchMaxNodes`, `BatchMaxSize`
 
 Now that Kubo supports [`pebble`](../datastores.md#pebbleds) as a datastore backend, it becomes very useful to expose some additional configuration options for how the blockservice/blockstore/datastore combo behaves.
@@ -50,11 +51,9 @@
 
 We recommend users trying Pebble as a datastore backend to disable both blockstore bloom-filter and key caching layers and enable write through as a way to evaluate the raw performance of the underlying datastore, which includes its own bloom-filter and caching layers (default cache size is `8MiB` and can be configured in the [options](../datastores.md#pebbleds).
 
-=======
 #### MFS stability with large number of writes
 
 We have fixed a number of issues that were triggered by writing or copying many files onto an MFS folder: increased memory usage first, then CPU, disk usage, and eventually a deadlock on write operations. The details of the fixes can be read at [#10630](https://github.com/ipfs/kubo/pull/10630) and [#10623](https://github.com/ipfs/kubo/pull/10623). The result is that writing large amounts of files to an MFS folder should now be possible without major issues. It is possible, as before, to speed up the operations using the `ipfs files --flush=false <op> ...` flag, but it is recommended to switch to `ipfs files --flush=true <op> ...` regularly, or call `ipfs files flush` on the working directory regularly, as this will flush, clear the directory cache and speed up reads. 
->>>>>>> ecb25581
 
 #### 📦️ Dependency updates
 
