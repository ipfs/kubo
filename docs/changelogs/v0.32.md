# Kubo changelog v0.32

- [v0.31.0](#v0320)

## v0.32.0

- [Overview](#overview)
- [🔦 Highlights](#-highlights)
- [📝 Changelog](#-changelog)
- [👨‍👩‍👧‍👦 Contributors](#-contributors)

### Overview

### 🔦 Highlights


<<<<<<< HEAD
#### go-libp2p 0.37

See [go-libp2p v0.37 Release Notes](https://github.com/libp2p/go-libp2p/releases/tag/v0.37.0).

This update required removal of `Swarm.RelayService.MaxReservationsPerPeer` configuration option from Kubo. If you had it set, remove it from your configuration file.

=======
- update `go-libp2p-kad-dht` to [v0.27.0](https://github.com/libp2p/go-libp2p-kad-dht/releases/tag/v0.27.0)
- update `go-libp2p-pubsub` to [v0.12.0](https://github.com/libp2p/go-libp2p-pubsub/releases/tag/v0.12.0)
>>>>>>> 5399757b
### 📝 Changelog

### 👨‍👩‍👧‍👦 Contributors<|MERGE_RESOLUTION|>--- conflicted
+++ resolved
@@ -14,17 +14,13 @@
 ### 🔦 Highlights
 
 
-<<<<<<< HEAD
-#### go-libp2p 0.37
+#### go-libp2p updates
 
-See [go-libp2p v0.37 Release Notes](https://github.com/libp2p/go-libp2p/releases/tag/v0.37.0).
-
-This update required removal of `Swarm.RelayService.MaxReservationsPerPeer` configuration option from Kubo. If you had it set, remove it from your configuration file.
-
-=======
+- update `go-libp2p` to [v0.37.0](https://github.com/libp2p/go-libp2p/releases/tag/v0.37.0)
+  - This update required removal of `Swarm.RelayService.MaxReservationsPerPeer` configuration option from Kubo. If you had it set, remove it from your configuration file.
 - update `go-libp2p-kad-dht` to [v0.27.0](https://github.com/libp2p/go-libp2p-kad-dht/releases/tag/v0.27.0)
 - update `go-libp2p-pubsub` to [v0.12.0](https://github.com/libp2p/go-libp2p-pubsub/releases/tag/v0.12.0)
->>>>>>> 5399757b
+
 ### 📝 Changelog
 
 ### 👨‍👩‍👧‍👦 Contributors