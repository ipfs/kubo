# Kubo changelog v0.35

<a href="http://ipshipyard.com/"><img align="right" src="https://github.com/user-attachments/assets/39ed3504-bb71-47f6-9bf8-cb9a1698f272" /></a>

This release  was brought to you by the [Shipyard](http://ipshipyard.com/) team.

- [v0.35.0](#v0340)

## v0.35.0

- [Overview](#overview)
- [🔦 Highlights](#-highlights)
<<<<<<< HEAD
  - [Enhanced DAG-Shaping Controls for `ipfs add`](#enhanced-dag-shaping-controls-for-ipfs-add)
    - [New `ipfs add` Options](#new-ipfs-add-options)
    - [Persistent `Import.*` Configuration](#persistent-import-configuration)
    - [Updated Configuration Profiles](#updated-configuration-profiles)
=======
  - [Dedicated `Reprovider.Strategy` for MFS](#dedicated-reproviderstrategy-for-mfs)
  - [Additional new configuration options](#additional-new-configuration-options)
  - [Grid view in WebUI](#grid-view-in-webui)
>>>>>>> fe3106f9
  - [📦️ Important dependency updates](#-important-dependency-updates)
- [📝 Changelog](#-changelog)
- [👨‍👩‍👧‍👦 Contributors](#-contributors)

### Overview

### 🔦 Highlights

#### Dedicated `Reprovider.Strategy` for MFS

The [Mutable File System (MFS)](https://docs.ipfs.tech/concepts/glossary/#mfs) in Kubo is a UnixFS filesystem managed with [`ipfs files`](https://docs.ipfs.tech/reference/kubo/cli/#ipfs-files) commands. It supports familiar file operations like cp and mv within a folder-tree structure, automatically updating a MerkleDAG and a "root CID" that reflects the current MFS state. Files in MFS are protected from garbage collection, offering a simpler alternative to `ipfs pin`. This makes it a popular choice for tools like [IPFS Desktop](https://docs.ipfs.tech/install/ipfs-desktop/) and the [WebUI](https://github.com/ipfs/ipfs-webui/#readme).

Previously, the `pinned` reprovider strategy required manual pin management: each dataset update meant pinning the new version and unpinning the old one. Now, new strategies—`mfs` and `pinned+mfs`—let users limit announcements to data explicitly placed in MFS. This simplifies updating datasets and announcing only the latest version to the Amino DHT.

Users relying on the `pinned` strategy can switch to `pinned+mfs` and use MFS alone to manage updates and announcements, eliminating the need for manual pinning and unpinning. We hope this makes it easier to publish just the data that matters to you.

See [`Reprovider.Strategy`](https://github.com/ipfs/kubo/blob/master/docs/config.md#reproviderstrategy) for more details.

#### Additional new configuration options

- [`Internal.Bitswap.ProviderSearchMaxResults`](https://github.com/ipfs/kubo/blob/master/docs/config.md##internalbitswapprovidersearchmaxresults) for adjusting the maximum number of providers bitswap client should aim at before it stops searching for new ones.
- [`Routing.IgnoreProviders`](https://github.com/ipfs/kubo/blob/master/docs/config.md#routingignoreproviders) allows ignoring specific peer IDs when returned by the content routing system as providers of content.

#### Grid view in WebUI

The WebUI, accessible at http://127.0.0.1:5001/webui/, now includes support for the grid view on the _Files_ screen:

> ![image](https://github.com/user-attachments/assets/80dcf0d0-8103-426f-ae91-416fb25d32b6)

#### Enhanced DAG-Shaping Controls for `ipfs add`

This release advances CIDv1 support by introducing fine-grained control over UnixFS DAG shaping during data ingestion with the `ipfs add` command. Kubo now allows users to customize the maximum number of links in per UnixFS block/chunk.

##### New `ipfs add` Options

Three new options allow you to override default settings for specific import operations:

- `--max-file-links`: Sets the maximum number of child links for a single file chunk.
- `--max-directory-links`: Defines the maximum number of child entries in a "basic" (single-chunk) directory.
  - Note: Directories exceeding this limit or the `Import.UnixFSHAMTDirectorySizeThreshold` are converted to HAMT-based (sharded across multiple blocks) structures.
- `--max-hamt-fanout`: Specifies the maximum number of child nodes for HAMT internal structures.

##### Persistent `Import.*` Configuration

You can set default values for these options using the following configuration settings:
- [`Import.UnixFSFileMaxLinks`](https://github.com/ipfs/kubo/blob/master/docs/config.md#importunixfsfilemaxlinks)
- [`Import.UnixFSDirectoryMaxLinks`](https://github.com/ipfs/kubo/blob/master/docs/config.md#importunixfsdirectorymaxlinks)
- [`Import.UnixFSHAMTDirectoryMaxFanout`](https://github.com/ipfs/kubo/blob/master/docs/config.md#importunixfshamtdirectorymaxfanout)
- [`Import.UnixFSHAMTDirectorySizeThreshold`](https://github.com/ipfs/kubo/blob/master/docs/config.md#importunixfshamtdirectorysizethreshold)

##### Updated Configuration Profiles

The release updated configuration [profiles](https://github.com/ipfs/kubo/blob/master/docs/config.md#profile) to incorporate these new `Import.*` settings:
- Renamed Profile: `test-cid-v1` is now `legacy-cid-v1`. This profile locks in current defaults, ensuring stability for users who prefer unchanged behavior in future releases.
- New Profile: `test-cid-v1-2025q2` adopts modern defaults, increasing the maximum file DAG width from 174 to 1024 and raising the HAMT directory sharding threshold from 256KiB to 1MiB, aligning with 1MiB file chunks.
  - Benefits: Larger blocks (256KiB to 1MiB) enable up to 4x faster Amino DHT announcements and lookups.
  - Status: This profile is a candidate for future default settings.
  - Feedback: Try it out and share your thoughts at [discuss.ipfs.tech/t/should-we-profile-cids](https://discuss.ipfs.tech/t/should-we-profile-cids/18507) or [ipfs/specs#499](https://github.com/ipfs/specs/pull/499).

> [!TIP]
> Apply the modern CIDv1 test profile with `ipfs config profile apply test-cid-v1-2025q2`.

#### 📦️ Important dependency updates

- update `ipfs-webui` to [v4.7.0](https://github.com/ipfs/ipfs-webui/releases/tag/v4.7.0)

### 📝 Changelog

### 👨‍👩‍👧‍👦 Contributors<|MERGE_RESOLUTION|>--- conflicted
+++ resolved
@@ -10,16 +10,13 @@
 
 - [Overview](#overview)
 - [🔦 Highlights](#-highlights)
-<<<<<<< HEAD
+  - [Dedicated `Reprovider.Strategy` for MFS](#dedicated-reproviderstrategy-for-mfs)
+  - [Additional new configuration options](#additional-new-configuration-options)
+  - [Grid view in WebUI](#grid-view-in-webui)
   - [Enhanced DAG-Shaping Controls for `ipfs add`](#enhanced-dag-shaping-controls-for-ipfs-add)
     - [New `ipfs add` Options](#new-ipfs-add-options)
     - [Persistent `Import.*` Configuration](#persistent-import-configuration)
     - [Updated Configuration Profiles](#updated-configuration-profiles)
-=======
-  - [Dedicated `Reprovider.Strategy` for MFS](#dedicated-reproviderstrategy-for-mfs)
-  - [Additional new configuration options](#additional-new-configuration-options)
-  - [Grid view in WebUI](#grid-view-in-webui)
->>>>>>> fe3106f9
   - [📦️ Important dependency updates](#-important-dependency-updates)
 - [📝 Changelog](#-changelog)
 - [👨‍👩‍👧‍👦 Contributors](#-contributors)
