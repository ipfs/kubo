--- conflicted
+++ resolved
@@ -11,11 +11,8 @@
     - [Overview](#overview)
     - [🔦 Highlights](#-highlights)
       - [(DAG-)JSON and (DAG-)CBOR Response Formats on Gateways](#dag-json-and-dag-cbor-response-formats-on-gateways)
-<<<<<<< HEAD
       - [Content Routing](#content-routing)
-=======
       - [Increased `Reprovider.Interval`](#increased-reproviderinterval)
->>>>>>> 1f636400
     - [Changelog](#changelog)
     - [Contributors](#contributors)
 
@@ -73,7 +70,7 @@
 }
 ```
 
-<<<<<<< HEAD
+
 #### Content Routing
 
 Content routing is the process of discovering which peers provide a piece of content. Kubo has traditionally only supported [libp2p's implementation of Kademlia DHT](https://github.com/libp2p/specs/tree/master/kad-dht) for content routing.
@@ -91,7 +88,6 @@
 
 Learn more in [`Routing` docs](https://github.com/ipfs/kubo/blob/master/docs/config.md#routing).
 
-=======
 #### Increased `Reprovider.Interval`
 
 Default changed from 12h to 22h.
@@ -101,7 +97,11 @@
 and [kubo#9326](https://github.com/ipfs/kubo/pull/9326).
 
 Learn more: [`Reprovider` config](https://github.com/ipfs/go-ipfs/blob/master/docs/config.md#reprovider)
->>>>>>> 1f636400
+
+#### Lowered `ConnMgr`
+
+<!-- TODO: https://github.com/ipfs/kubo/pull/9483 -->
+
 
 ### Changelog
 
