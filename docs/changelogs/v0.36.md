--- conflicted
+++ resolved
@@ -10,13 +10,9 @@
 
 - [Overview](#overview)
 - [🔦 Highlights](#-highlights)
-<<<<<<< HEAD
   - [Update go-log to v2](#update-go-log-to-v2)
-  - [Overwrite option for files cp command](#overwrite-option-for-files-cp-command) 
-=======
-  - [Update go-log to v2](#update-go-log-to-v2
+  - [Overwrite option for files cp command](#overwrite-option-for-files-cp-command)
   - [Option for filestore command to remove bad blocks](#option-for-filestore-command-to-remove-bad-blocks)
->>>>>>> d39cb7f5
   - [📦️ Important dependency updates](#-important-dependency-updates)
 - [📝 Changelog](#-changelog)
 - [👨‍👩‍👧‍👦 Contributors](#-contributors)
@@ -34,15 +30,13 @@
 - Fixes `ipfs log tail`
 - Removes support for `ContextWithLoggable` as this is not needed for tracing-like functionality
 
-<<<<<<< HEAD
 #### Overwrite option for files cp command
 
 The `ipfs files cp` command has a `--force` option to allow it to overwrite existing files. Attempting to overwrite an existing directory results in an error.
-=======
+
 #### Option for filestore command to remove bad blocks
 
 The `filestore` command has a new option, `--remove-bad-blocks`, to verify objects in the filestore and remove those that fail verification.
->>>>>>> d39cb7f5
 
 #### 📦️ Important dependency updates
 
