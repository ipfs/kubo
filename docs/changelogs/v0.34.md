--- conflicted
+++ resolved
@@ -6,12 +6,9 @@
 
 - [Overview](#overview)
 - [🔦 Highlights](#-highlights)
-<<<<<<< HEAD
   - [JSON config validation](#json-config-validation)
-=======
   - [Reprovide command moved to routing](#reprovide-command-moved-to-routing)
   - [Additional stats for Accelerated DHT Reprovides](#additional-stats-for-accelerated-dht-reprovides)
->>>>>>> 4bd79bdb
 - [📝 Changelog](#-changelog)
 - [👨‍👩‍👧‍👦 Contributors](#-contributors)
 
@@ -19,11 +16,10 @@
 
 ### 🔦 Highlights
 
-<<<<<<< HEAD
 #### JSON config validation
 
 `ipfs config` is now validating json fields ([#10679](https://github.com/ipfs/kubo/pull/10679)).
-=======
+
 #### Reprovide command moved to routing
 
 Moved the `bitswap reprovide` command to `routing reprovide`. ([#10677](https://github.com/ipfs/kubo/pull/10677))
@@ -31,7 +27,6 @@
 #### Additional stats for Accelerated DHT Reprovides
 
 The `stats reprovide` command now shows additional stats for the DHT Accelerated Client, indicating the last and next `reprovide` times. ([#10677](https://github.com/ipfs/kubo/pull/10677))
->>>>>>> 4bd79bdb
 
 ### 📝 Changelog
 
