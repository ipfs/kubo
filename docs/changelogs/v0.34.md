# Kubo changelog v0.34

- [v0.34.0](#v0340)

## v0.34.0

- [Overview](#overview)
- [🔦 Highlights](#-highlights)
  - [JSON config validation](#json-config-validation)
  - [Reprovide command moved to routing](#reprovide-command-moved-to-routing)
  - [Additional stats for Accelerated DHT Reprovides](#additional-stats-for-accelerated-dht-reprovides)
- [📝 Changelog](#-changelog)
  - [Bitswap improvements from Boxo](#bitswap-improvements-from-boxo)
- [👨‍👩‍👧‍👦 Contributors](#-contributors)

### Overview

### 🔦 Highlights

#### JSON config validation

`ipfs config` is now validating json fields ([#10679](https://github.com/ipfs/kubo/pull/10679)).

#### Reprovide command moved to routing

Moved the `bitswap reprovide` command to `routing reprovide`. ([#10677](https://github.com/ipfs/kubo/pull/10677))

#### Additional stats for Accelerated DHT Reprovides

The `stats reprovide` command now shows additional stats for the DHT Accelerated Client, indicating the last and next `reprovide` times. ([#10677](https://github.com/ipfs/kubo/pull/10677))

#### Bitswap improvements from Boxo

This release includes performance and reliability improvements and fixes for minro resource leaks. One of the performance changes greatly improves the bitswap clients ability to operate under high load, that could previously result in an out of memory condition.

### 📝 Changelog

<<<<<<< HEAD
- update `boxo` to [v0.27.4](https://github.com/ipfs/boxo/releases/tag/v0.27.4)

### 👨‍👩‍👧‍👦 Contributors
=======
### 👨‍👩‍👧‍👦 Contributors
>>>>>>> 032ceaf5
<|MERGE_RESOLUTION|>--- conflicted
+++ resolved
@@ -35,10 +35,6 @@
 
 ### 📝 Changelog
 
-<<<<<<< HEAD
 - update `boxo` to [v0.27.4](https://github.com/ipfs/boxo/releases/tag/v0.27.4)
 
-### 👨‍👩‍👧‍👦 Contributors
-=======
-### 👨‍👩‍👧‍👦 Contributors
->>>>>>> 032ceaf5
+### 👨‍👩‍👧‍👦 Contributors