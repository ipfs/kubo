--- conflicted
+++ resolved
@@ -12,11 +12,8 @@
 - [🔦 Highlights](#-highlights)
   - [Routing V1 HTTP API now exposed by default](#routing-v1-http-api-now-exposed-by-default)
   - [Track total size when adding pins](#track-total-size-when-adding-pins)
-<<<<<<< HEAD
   - [Skip bad keys when listing](#skip_bad_keys_when_listing)
-=======
   - [📦️ Dependency updates](#-dependency-updates)
->>>>>>> 117d8d67
 - [📝 Changelog](#-changelog)
 - [👨‍👩‍👧‍👦 Contributors](#-contributors)
 
@@ -37,11 +34,10 @@
 Fetched/Processed 336 nodes (83 MB)
 ```
 
-<<<<<<< HEAD
 #### Skip bad keys when listing
 
 Change the `ipfs key list` behavior to log an error and continue listing keys when a key cannot be read from the keystore or decoded.
-=======
+
 #### 📦️ Dependency updates
 
 - update `go-libp2p` to [v0.46.0](https://github.com/libp2p/go-libp2p/releases/tag/v0.46.0)
@@ -49,7 +45,6 @@
   - Fixed mDNS discovery on Windows and macOS by filtering addresses to reduce packet size ([go-libp2p#3434](https://github.com/libp2p/go-libp2p/pull/3434)).
 - update `quic-go` to [v0.57.1](https://github.com/quic-go/quic-go/releases/tag/v0.57.1) (incl. [v0.56.0](https://github.com/quic-go/quic-go/releases/tag/v0.56.0) + [v0.57.0](https://github.com/quic-go/quic-go/releases/tag/v0.57.0))
 - update `p2p-forge` to [v0.7.0](https://github.com/ipshipyard/p2p-forge/releases/tag/v0.7.0)
->>>>>>> 117d8d67
 
 ### 📝 Changelog
 
