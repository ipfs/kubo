# Kubo changelog v0.39

<a href="https://ipshipyard.com/"><img align="right" src="https://github.com/user-attachments/assets/39ed3504-bb71-47f6-9bf8-cb9a1698f272" /></a>

This release was brought to you by the [Shipyard](https://ipshipyard.com/) team.

- [v0.39.0](#v0390)

## v0.39.0

- [Overview](#overview)
- [🔦 Highlights](#-highlights)
  - [🎯 Amino DHT Sweep provider is now the default](#-amino-dht-sweep-provider-is-now-the-default)
  - [📊 Detailed statistics for Sweep provider with `ipfs provide stat`](#-detailed-statistics-for-sweep-provider-with-ipfs-provide-stat)
  - [⏯️ Provider resume cycle for improved reproviding reliability](#provider-resume-cycle-for-improved-reproviding-reliability)
  - [🔔 Sweep provider slow reprovide warnings](#-sweep-provider-slow-reprovide-warnings)
<<<<<<< HEAD
  - [📊 Telemetry collects whether the sweep provider is enabled](#-telemetry-collects-whether-the-sweep-provider-is-enabled)
=======
  - [📊 Metric rename: `provider_provides_total`](#-metric-rename-provider_provides_total)
>>>>>>> 702c63b6
  - [🔧 Fixed UPnP port forwarding after router restarts](#-fixed-upnp-port-forwarding-after-router-restarts)
  - [🖥️ RISC-V support with prebuilt binaries](#️-risc-v-support-with-prebuilt-binaries)
  - [🚦 Gateway range request limits for CDN compatibility](#-gateway-range-request-limits-for-cdn-compatibility)
  - [🪦 Deprecated `go-ipfs` name no longer published](#-deprecated-go-ipfs-name-no-longer-published)
- [📦️ Important dependency updates](#-important-dependency-updates)
- [📝 Changelog](#-changelog)
- [👨‍👩‍👧‍👦 Contributors](#-contributors)

### Overview

Kubo 0.39.0 graduates the experimental sweep provider to default, bringing efficient content announcement to all nodes. This release adds detailed provider statistics, automatic state persistence for reliable reproviding after restarts, and proactive monitoring alerts for identifying issues early. It also includes important fixes for UPnP port forwarding, RISC-V prebuilt binaries, and finalizes the deprecation of the legacy go-ipfs name.

### 🔦 Highlights

#### 🎯 Amino DHT Sweep provider is now the default

The Amino DHT Sweep provider system, introduced as experimental in v0.38, is now enabled by default (`Provide.DHT.SweepEnabled=true`).

**What this means:** All nodes now benefit from efficient keyspace-sweeping content announcements that reduce memory overhead and create predictable network patterns, especially for nodes providing large content collections.

**Migration:** The transition is automatic on upgrade. Your existing configuration is preserved:

- If you explicitly set `Provide.DHT.SweepEnabled=false` in v0.38, you'll continue using the legacy provider
- If you were using the default settings, you'll automatically get the sweep provider
- To opt out and return to legacy behavior: `ipfs config --json Provide.DHT.SweepEnabled false`

**New features available with sweep mode:**

- Detailed statistics via `ipfs provide stat` ([see below](#-detailed-statistics-for-sweep-provider-with-ipfs-provide-stat))
- Automatic resume after restarts with persistent state ([see below](#provider-resume-cycle-for-improved-reproviding-reliability))
- Proactive alerts when reproviding falls behind ([see below](#-sweep-provider-slow-reprovide-warnings))
- Better metrics for monitoring (`provider_provides_total`) ([see below](#-metric-rename-provider_provides_total))

For background on the sweep provider design and motivations, see [`Provide.DHT.SweepEnabled`](https://github.com/ipfs/kubo/blob/master/docs/config.md#providedhtsweepenabled) and [ipshipyard.com#8](https://github.com/ipshipyard/ipshipyard.com/pull/8).

#### 📊 Detailed statistics for Sweep provider with `ipfs provide stat`

The Sweep provider system now exposes detailed statistics through `ipfs provide stat`, helping you monitor provider health and troubleshoot issues.

Run `ipfs provide stat` for a quick summary, or use `--all` to see complete metrics including connectivity status, queue sizes, reprovide schedules, network statistics, operation rates, and worker utilization. For real-time monitoring, use `watch ipfs provide stat --all --compact` to observe changes in a 2-column layout. Individual sections can be displayed with flags like `--network`, `--operations`, or `--workers`.

For Dual DHT configurations, use `--lan` to view LAN DHT statistics instead of the default WAN DHT stats.

For more information, run `ipfs provide stat --help` or see the [Provide Stats documentation](https://github.com/ipfs/kubo/blob/master/docs/provide-stats.md).

> [!NOTE]
> Legacy provider (when `Provide.DHT.SweepEnabled=false`) shows basic statistics without flag support.

#### ⏯️ Provider resume cycle for improved reproviding reliability

The Sweep provider now persists the reprovide cycle state and automatically resumes where it left off after a restart. This brings several improvements:

- **Persistent progress**: The provider saves its position in the reprovide cycle to the datastore. On restart, it continues from where it stopped instead of starting from scratch.
- **Catch-up reproviding**: If the node was offline for an extended period, all CIDs that haven't been reprovided within the configured reprovide interval are immediately queued for reproviding when the node starts up. This ensures content availability is maintained even after downtime.
- **Persistent provide queue**: The provide queue is persisted to the datastore on shutdown. When the node restarts, queued CIDs are restored and provided as expected, preventing loss of pending provide operations.
- **Resume control**: The resume behavior is controlled via [`Provide.DHT.ResumeEnabled`](https://github.com/ipfs/kubo/blob/master/docs/config.md#providedhtresumeenabled) (default: `true`). Set to `false` if you don't want to keep the persisted provider state from a previous run.

This feature improves reliability for nodes that experience intermittent connectivity or restarts.

#### 🔔 Sweep provider slow reprovide warnings

Kubo now monitors DHT reprovide operations when `Provide.DHT.SweepEnabled=true`
and alerts you if your node is falling behind on reprovides.

When the reprovide queue consistently grows and all periodic workers are busy,
a warning displays with:

- Queue size and worker utilization details
- Recommended solutions: increase `Provide.DHT.MaxWorkers` or `Provide.DHT.DedicatedPeriodicWorkers`
- Command to monitor real-time progress: `watch ipfs provide stat --all --compact`

The alert polls every 15 minutes (to avoid alert fatigue while catching
persistent issues) and only triggers after sustained growth across multiple
intervals. The legacy provider is unaffected by this change.

<<<<<<< HEAD
#### 📊 Telemetry collects whether the sweep provider is enabled

The Telemetry plugin now collects whether the
`Provide.DHT.SweepEnabled` flag is enabled or disabled, and whether users have customized `Provide.DHT.Interval` or `Provide.DHT.MaxWorkers` from their defaults. More information on the telemetry system in the [documentation](https://github.com/ipfs/kubo/blob/master/docs/telemetry.md).
=======
#### 📊 Metric rename: `provider_provides_total`

The Amino DHT Sweep provider metric has been renamed from `total_provide_count_total` to `provider_provides_total` to follow OpenTelemetry naming conventions and maintain consistency with other kad-dht metrics (which use dot notation like `rpc.inbound.messages`, `rpc.outbound.requests`, etc.).

**Migration:** If you have Prometheus queries, dashboards, or alerts monitoring the old `total_provide_count_total` metric, update them to use `provider_provides_total` instead. This affects all nodes using sweep mode, which is now the default in v0.39 (previously opt-in experimental in v0.38).
>>>>>>> 702c63b6

#### 🔧 Fixed UPnP port forwarding after router restarts

Kubo now automatically recovers UPnP port mappings when routers restart or
become temporarily unavailable, fixing a critical connectivity issue that
affected self-hosted nodes behind NAT.

**Previous behavior:** When a UPnP-enabled router restarted, Kubo would lose
its port mapping and fail to re-establish it automatically. Nodes would become
unreachable to the network until the daemon was manually restarted, forcing
reliance on relay connections which degraded performance.

**New behavior:** The upgraded go-libp2p (v0.44.0) includes [Shipyard's fix](https://github.com/libp2p/go-libp2p/pull/3367)
for self-healing NAT mappings that automatically rediscover and re-establish
port forwarding after router events. Nodes now maintain public connectivity
without manual intervention.

> [!NOTE]
> If your node runs behind a router and you haven't manually configured port
> forwarding, make sure [`Swarm.DisableNatPortMap=false`](https://github.com/ipfs/kubo/blob/master/docs/config.md#swarmdisablenatportmap)
> so UPnP can automatically handle port mapping (this is the default).

This significantly improves reliability for desktop and self-hosted IPFS nodes
using UPnP for NAT traversal.

#### 🖥️ RISC-V support with prebuilt binaries

Kubo provides official `linux-riscv64` prebuilt binaries, bringing IPFS to [RISC-V](https://en.wikipedia.org/wiki/RISC-V) open hardware.

As RISC-V single-board computers and embedded systems become more accessible, the distributed web is now supported on open hardware architectures - a natural pairing of open technologies.

Download from <https://dist.ipfs.tech/kubo/> or <https://github.com/ipfs/kubo/releases> and look for the `linux-riscv64` archive.

#### 🚦 Gateway range request limits for CDN compatibility

The new [`Gateway.MaxRangeRequestFileSize`](https://github.com/ipfs/kubo/blob/master/docs/config.md#gatewaymaxrangerequestfilesize) configuration protects against CDN range request limitations that cause bandwidth overcharges on deserialized responses. Some CDNs convert range requests over large files into full file downloads, causing clients requesting small byte ranges to unknowingly download entire multi-gigabyte files.

This only impacts deserialized responses. Clients using verifiable block requests (`application/vnd.ipld.raw`) are not affected. See the [configuration documentation](https://github.com/ipfs/kubo/blob/master/docs/config.md#gatewaymaxrangerequestfilesize) for details.

#### 🪦 Deprecated `go-ipfs` name no longer published

The `go-ipfs` name was deprecated in 2022 and renamed to `kubo`. Starting with this release, the legacy Docker image name has been replaced with a stub that displays an error message directing users to switch to `ipfs/kubo`.

**Docker images:** The `ipfs/go-ipfs` image tags now contain only a stub script that exits with an error, instructing users to update their Docker configurations to use [`ipfs/kubo`](https://hub.docker.com/r/ipfs/kubo) instead. This ensures users are aware of the deprecation while allowing existing automation to fail explicitly rather than silently using outdated images.

**Distribution binaries:** Download Kubo from <https://dist.ipfs.tech/kubo/> or <https://github.com/ipfs/kubo/releases>. The legacy `go-ipfs` distribution path should no longer be used.

All users should migrate to the `kubo` name in their scripts and configurations.

### 📦️ Important dependency updates

- update `go-libp2p` to [v0.45.0](https://github.com/libp2p/go-libp2p/releases/tag/v0.45.0) (incl. [v0.44.0](https://github.com/libp2p/go-libp2p/releases/tag/v0.44.0)) with self-healing UPnP port mappings and go-log/slog interop fixes
- update `quic-go` to [v0.55.0](https://github.com/quic-go/quic-go/releases/tag/v0.55.0)
- update `go-log` to [v2.9.0](https://github.com/ipfs/go-log/releases/tag/v2.9.0) with slog integration for go-libp2p
- update `go-ds-pebble` to [v0.5.6](https://github.com/ipfs/go-ds-pebble/releases/tag/v0.5.6) (includes pebble [v2.1.1](https://github.com/cockroachdb/pebble/releases/tag/v2.1.1))
- update `boxo` to [v0.35.2](https://github.com/ipfs/boxo/releases/tag/v0.35.2) (includes boxo [v0.35.1](https://github.com/ipfs/boxo/releases/tag/v0.35.1))
- update `ipfs-webui` to [v4.10.0](https://github.com/ipfs/ipfs-webui/releases/tag/v4.10.0)

### 📝 Changelog

### 👨‍👩‍👧‍👦 Contributors<|MERGE_RESOLUTION|>--- conflicted
+++ resolved
@@ -14,11 +14,7 @@
   - [📊 Detailed statistics for Sweep provider with `ipfs provide stat`](#-detailed-statistics-for-sweep-provider-with-ipfs-provide-stat)
   - [⏯️ Provider resume cycle for improved reproviding reliability](#provider-resume-cycle-for-improved-reproviding-reliability)
   - [🔔 Sweep provider slow reprovide warnings](#-sweep-provider-slow-reprovide-warnings)
-<<<<<<< HEAD
-  - [📊 Telemetry collects whether the sweep provider is enabled](#-telemetry-collects-whether-the-sweep-provider-is-enabled)
-=======
   - [📊 Metric rename: `provider_provides_total`](#-metric-rename-provider_provides_total)
->>>>>>> 702c63b6
   - [🔧 Fixed UPnP port forwarding after router restarts](#-fixed-upnp-port-forwarding-after-router-restarts)
   - [🖥️ RISC-V support with prebuilt binaries](#️-risc-v-support-with-prebuilt-binaries)
   - [🚦 Gateway range request limits for CDN compatibility](#-gateway-range-request-limits-for-cdn-compatibility)
@@ -94,18 +90,11 @@
 persistent issues) and only triggers after sustained growth across multiple
 intervals. The legacy provider is unaffected by this change.
 
-<<<<<<< HEAD
-#### 📊 Telemetry collects whether the sweep provider is enabled
-
-The Telemetry plugin now collects whether the
-`Provide.DHT.SweepEnabled` flag is enabled or disabled, and whether users have customized `Provide.DHT.Interval` or `Provide.DHT.MaxWorkers` from their defaults. More information on the telemetry system in the [documentation](https://github.com/ipfs/kubo/blob/master/docs/telemetry.md).
-=======
 #### 📊 Metric rename: `provider_provides_total`
 
 The Amino DHT Sweep provider metric has been renamed from `total_provide_count_total` to `provider_provides_total` to follow OpenTelemetry naming conventions and maintain consistency with other kad-dht metrics (which use dot notation like `rpc.inbound.messages`, `rpc.outbound.requests`, etc.).
 
 **Migration:** If you have Prometheus queries, dashboards, or alerts monitoring the old `total_provide_count_total` metric, update them to use `provider_provides_total` instead. This affects all nodes using sweep mode, which is now the default in v0.39 (previously opt-in experimental in v0.38).
->>>>>>> 702c63b6
 
 #### 🔧 Fixed UPnP port forwarding after router restarts
 
