# Kubo changelog v0.39

<a href="https://ipshipyard.com/"><img align="right" src="https://github.com/user-attachments/assets/39ed3504-bb71-47f6-9bf8-cb9a1698f272" /></a>

This release was brought to you by the [Shipyard](https://ipshipyard.com/) team.

- [v0.39.0](#v0390)

## v0.39.0

- [Overview](#overview)
- [🔦 Highlights](#-highlights)
  - [🎯 Amino DHT Sweep provider is now the default](#-amino-dht-sweep-provider-is-now-the-default)
  - [📊 Detailed statistics for Sweep provider with `ipfs provide stat`](#-detailed-statistics-for-sweep-provider-with-ipfs-provide-stat)
  - [⏯️ Provider resume cycle for improved reproviding reliability](#provider-resume-cycle-for-improved-reproviding-reliability)
  - [🔔 Sweep provider slow reprovide warnings](#-sweep-provider-slow-reprovide-warnings)
  - [📊 Metric rename: `provider_provides_total`](#-metric-rename-provider_provides_total)
  - [🔧 Fixed UPnP port forwarding after router restarts](#-fixed-upnp-port-forwarding-after-router-restarts)
  - [🖥️ RISC-V support with prebuilt binaries](#️-risc-v-support-with-prebuilt-binaries)
  - [🪦 Deprecated `go-ipfs` name no longer published](#-deprecated-go-ipfs-name-no-longer-published)
- [📦️ Important dependency updates](#-important-dependency-updates)
- [📝 Changelog](#-changelog)
- [👨‍👩‍👧‍👦 Contributors](#-contributors)

### Overview

Kubo 0.39.0 graduates the experimental sweep provider to default, bringing efficient content announcement to all nodes. This release adds detailed provider statistics, automatic state persistence for reliable reproviding after restarts, and proactive monitoring alerts for identifying issues early. It also includes important fixes for UPnP port forwarding, RISC-V prebuilt binaries, and finalizes the deprecation of the legacy go-ipfs name.

### 🔦 Highlights

<<<<<<< HEAD
#### 🎯 Amino DHT Sweep provider is now the default

The Amino DHT Sweep provider system, introduced as experimental in v0.38, is now enabled by default (`Provide.DHT.SweepEnabled=true`).

**What this means:** All nodes now benefit from efficient keyspace-sweeping content announcements that reduce memory overhead and create predictable network patterns, especially for nodes providing large content collections.
=======
#### 🚦 Gateway range request limits for CDN compatibility

The new [`Gateway.MaxRangeRequestFileSize`](https://github.com/ipfs/kubo/blob/master/docs/config.md#gatewaymaxrangerequestfilesize) configuration protects against CDN bugs where range requests over a certain size are silently ignored and the entire file is returned instead ([boxo#856](https://github.com/ipfs/boxo/issues/856#issuecomment-2786431369)). This causes unexpected bandwidth costs for both gateway operators and clients who only wanted a small byte range.

Set this to your CDN's range request limit (e.g., `"5GiB"` for Cloudflare's default plan) to return 501 Not Implemented for oversized range requests, with an error message suggesting verifiable block requests as an alternative.
#### 📊 Detailed statistics for Sweep provider with `ipfs provide stat`
>>>>>>> 93f8897d

**Migration:** The transition is automatic on upgrade. Your existing configuration is preserved:

- If you explicitly set `Provide.DHT.SweepEnabled=false` in v0.38, you'll continue using the legacy provider
- If you were using the default settings, you'll automatically get the sweep provider
- To opt out and return to legacy behavior: `ipfs config --json Provide.DHT.SweepEnabled false`

**New features available with sweep mode:**

- Detailed statistics via `ipfs provide stat` ([see below](#-detailed-statistics-for-sweep-provider-with-ipfs-provide-stat))
- Automatic resume after restarts with persistent state ([see below](#provider-resume-cycle-for-improved-reproviding-reliability))
- Proactive alerts when reproviding falls behind ([see below](#-sweep-provider-slow-reprovide-warnings))
- Better metrics for monitoring (`provider_provides_total`) ([see below](#-metric-rename-provider_provides_total))

For background on the sweep provider design and motivations, see [`Provide.DHT.SweepEnabled`](https://github.com/ipfs/kubo/blob/master/docs/config.md#providedhtsweepenabled) and [ipshipyard.com#8](https://github.com/ipshipyard/ipshipyard.com/pull/8).

#### 📊 Detailed statistics for Sweep provider with `ipfs provide stat`

The Sweep provider system now exposes detailed statistics through `ipfs provide stat`, helping you monitor provider health and troubleshoot issues.

Run `ipfs provide stat` for a quick summary, or use `--all` to see complete metrics including connectivity status, queue sizes, reprovide schedules, network statistics, operation rates, and worker utilization. For real-time monitoring, use `watch ipfs provide stat --all --compact` to observe changes in a 2-column layout. Individual sections can be displayed with flags like `--network`, `--operations`, or `--workers`.

For Dual DHT configurations, use `--lan` to view LAN DHT statistics instead of the default WAN DHT stats.

For more information, run `ipfs provide stat --help` or see the [Provide Stats documentation](https://github.com/ipfs/kubo/blob/master/docs/provide-stats.md).

> [!NOTE]
> Legacy provider (when `Provide.DHT.SweepEnabled=false`) shows basic statistics without flag support.

#### ⏯️ Provider resume cycle for improved reproviding reliability

The Sweep provider now persists the reprovide cycle state and automatically resumes where it left off after a restart. This brings several improvements:

- **Persistent progress**: The provider saves its position in the reprovide cycle to the datastore. On restart, it continues from where it stopped instead of starting from scratch.
- **Catch-up reproviding**: If the node was offline for an extended period, all CIDs that haven't been reprovided within the configured reprovide interval are immediately queued for reproviding when the node starts up. This ensures content availability is maintained even after downtime.
- **Persistent provide queue**: The provide queue is persisted to the datastore on shutdown. When the node restarts, queued CIDs are restored and provided as expected, preventing loss of pending provide operations.
- **Resume control**: The resume behavior is controlled via [`Provide.DHT.ResumeEnabled`](https://github.com/ipfs/kubo/blob/master/docs/config.md#providedhtresumeenabled) (default: `true`). Set to `false` if you don't want to keep the persisted provider state from a previous run.

This feature improves reliability for nodes that experience intermittent connectivity or restarts.

#### 🔔 Sweep provider slow reprovide warnings

Kubo now monitors DHT reprovide operations when `Provide.DHT.SweepEnabled=true`
and alerts you if your node is falling behind on reprovides.

When the reprovide queue consistently grows and all periodic workers are busy,
a warning displays with:

- Queue size and worker utilization details
- Recommended solutions: increase `Provide.DHT.MaxWorkers` or `Provide.DHT.DedicatedPeriodicWorkers`
- Command to monitor real-time progress: `watch ipfs provide stat --all --compact`

The alert polls every 15 minutes (to avoid alert fatigue while catching
persistent issues) and only triggers after sustained growth across multiple
intervals. The legacy provider is unaffected by this change.

#### 📊 Metric rename: `provider_provides_total`

The Amino DHT Sweep provider metric has been renamed from `total_provide_count_total` to `provider_provides_total` to follow OpenTelemetry naming conventions and maintain consistency with other kad-dht metrics (which use dot notation like `rpc.inbound.messages`, `rpc.outbound.requests`, etc.).

**Migration:** If you have Prometheus queries, dashboards, or alerts monitoring the old `total_provide_count_total` metric, update them to use `provider_provides_total` instead. This affects all nodes using sweep mode, which is now the default in v0.39 (previously opt-in experimental in v0.38).

#### 🔧 Fixed UPnP port forwarding after router restarts

Kubo now automatically recovers UPnP port mappings when routers restart or
become temporarily unavailable, fixing a critical connectivity issue that
affected self-hosted nodes behind NAT.

**Previous behavior:** When a UPnP-enabled router restarted, Kubo would lose
its port mapping and fail to re-establish it automatically. Nodes would become
unreachable to the network until the daemon was manually restarted, forcing
reliance on relay connections which degraded performance.

**New behavior:** The upgraded go-libp2p (v0.44.0) includes [Shipyard's fix](https://github.com/libp2p/go-libp2p/pull/3367)
for self-healing NAT mappings that automatically rediscover and re-establish
port forwarding after router events. Nodes now maintain public connectivity
without manual intervention.

> [!NOTE]
> If your node runs behind a router and you haven't manually configured port
> forwarding, make sure [`Swarm.DisableNatPortMap=false`](https://github.com/ipfs/kubo/blob/master/docs/config.md#swarmdisablenatportmap)
> so UPnP can automatically handle port mapping (this is the default).

This significantly improves reliability for desktop and self-hosted IPFS nodes
using UPnP for NAT traversal.

#### 🖥️ RISC-V support with prebuilt binaries

Kubo provides official `linux-riscv64` prebuilt binaries, bringing IPFS to [RISC-V](https://en.wikipedia.org/wiki/RISC-V) open hardware.

As RISC-V single-board computers and embedded systems become more accessible, the distributed web is now supported on open hardware architectures - a natural pairing of open technologies.

Download from <https://dist.ipfs.tech/kubo/> or <https://github.com/ipfs/kubo/releases> and look for the `linux-riscv64` archive.

#### 🪦 Deprecated `go-ipfs` name no longer published

The `go-ipfs` name was deprecated in 2022 and renamed to `kubo`. Starting with this release, the legacy Docker image name has been replaced with a stub that displays an error message directing users to switch to `ipfs/kubo`.

**Docker images:** The `ipfs/go-ipfs` image tags now contain only a stub script that exits with an error, instructing users to update their Docker configurations to use [`ipfs/kubo`](https://hub.docker.com/r/ipfs/kubo) instead. This ensures users are aware of the deprecation while allowing existing automation to fail explicitly rather than silently using outdated images.

**Distribution binaries:** Download Kubo from <https://dist.ipfs.tech/kubo/> or <https://github.com/ipfs/kubo/releases>. The legacy `go-ipfs` distribution path should no longer be used.

All users should migrate to the `kubo` name in their scripts and configurations.

### 📦️ Important dependency updates

- update `go-libp2p` to [v0.45.0](https://github.com/libp2p/go-libp2p/releases/tag/v0.45.0) (incl. [v0.44.0](https://github.com/libp2p/go-libp2p/releases/tag/v0.44.0)) with self-healing UPnP port mappings and go-log/slog interop fixes
- update `quic-go` to [v0.55.0](https://github.com/quic-go/quic-go/releases/tag/v0.55.0)
- update `go-log` to [v2.9.0](https://github.com/ipfs/go-log/releases/tag/v2.9.0) with slog integration for go-libp2p
- update `go-ds-pebble` to [v0.5.6](https://github.com/ipfs/go-ds-pebble/releases/tag/v0.5.6) (includes pebble [v2.1.1](https://github.com/cockroachdb/pebble/releases/tag/v2.1.1))
- update `boxo` to [v0.35.2](https://github.com/ipfs/boxo/releases/tag/v0.35.2) (includes boxo [v0.35.1](https://github.com/ipfs/boxo/releases/tag/v0.35.1))
- update `ipfs-webui` to [v4.10.0](https://github.com/ipfs/ipfs-webui/releases/tag/v4.10.0)

### 📝 Changelog

### 👨‍👩‍👧‍👦 Contributors<|MERGE_RESOLUTION|>--- conflicted
+++ resolved
@@ -17,6 +17,7 @@
   - [📊 Metric rename: `provider_provides_total`](#-metric-rename-provider_provides_total)
   - [🔧 Fixed UPnP port forwarding after router restarts](#-fixed-upnp-port-forwarding-after-router-restarts)
   - [🖥️ RISC-V support with prebuilt binaries](#️-risc-v-support-with-prebuilt-binaries)
+  - [🚦 Gateway range request limits for CDN compatibility](#-gateway-range-request-limits-for-cdn-compatibility)
   - [🪦 Deprecated `go-ipfs` name no longer published](#-deprecated-go-ipfs-name-no-longer-published)
 - [📦️ Important dependency updates](#-important-dependency-updates)
 - [📝 Changelog](#-changelog)
@@ -28,20 +29,11 @@
 
 ### 🔦 Highlights
 
-<<<<<<< HEAD
 #### 🎯 Amino DHT Sweep provider is now the default
 
 The Amino DHT Sweep provider system, introduced as experimental in v0.38, is now enabled by default (`Provide.DHT.SweepEnabled=true`).
 
 **What this means:** All nodes now benefit from efficient keyspace-sweeping content announcements that reduce memory overhead and create predictable network patterns, especially for nodes providing large content collections.
-=======
-#### 🚦 Gateway range request limits for CDN compatibility
-
-The new [`Gateway.MaxRangeRequestFileSize`](https://github.com/ipfs/kubo/blob/master/docs/config.md#gatewaymaxrangerequestfilesize) configuration protects against CDN bugs where range requests over a certain size are silently ignored and the entire file is returned instead ([boxo#856](https://github.com/ipfs/boxo/issues/856#issuecomment-2786431369)). This causes unexpected bandwidth costs for both gateway operators and clients who only wanted a small byte range.
-
-Set this to your CDN's range request limit (e.g., `"5GiB"` for Cloudflare's default plan) to return 501 Not Implemented for oversized range requests, with an error message suggesting verifiable block requests as an alternative.
-#### 📊 Detailed statistics for Sweep provider with `ipfs provide stat`
->>>>>>> 93f8897d
 
 **Migration:** The transition is automatic on upgrade. Your existing configuration is preserved:
 
@@ -136,6 +128,12 @@
 
 Download from <https://dist.ipfs.tech/kubo/> or <https://github.com/ipfs/kubo/releases> and look for the `linux-riscv64` archive.
 
+#### 🚦 Gateway range request limits for CDN compatibility
+
+The new [`Gateway.MaxRangeRequestFileSize`](https://github.com/ipfs/kubo/blob/master/docs/config.md#gatewaymaxrangerequestfilesize) configuration protects against CDN bugs where range requests over a certain size are silently ignored and the entire file is returned instead ([boxo#856](https://github.com/ipfs/boxo/issues/856#issuecomment-2786431369)). This causes unexpected bandwidth costs for both gateway operators and clients who only wanted a small byte range.
+
+Set this to your CDN's range request limit (e.g., `"5GiB"` for Cloudflare's default plan) to return 501 Not Implemented for oversized range requests, with an error message suggesting verifiable block requests as an alternative.
+
 #### 🪦 Deprecated `go-ipfs` name no longer published
 
 The `go-ipfs` name was deprecated in 2022 and renamed to `kubo`. Starting with this release, the legacy Docker image name has been replaced with a stub that displays an error message directing users to switch to `ipfs/kubo`.
