--- conflicted
+++ resolved
@@ -11,13 +11,10 @@
 - [Overview](#overview)
 - [🔦 Highlights](#-highlights)
   - [📊 Detailed statistics for Sweep provider with `ipfs provide stat`](#-detailed-statistics-for-sweep-provider-with-ipfs-provide-stat)
-<<<<<<< HEAD
   - [Provider resume cycle for improved reproviding reliability](#provider-resume-cycle-for-improved-reproviding-reliability)
-=======
   - [🔔 Sweep provider slow reprovide warnings](#-sweep-provider-slow-reprovide-warnings)
   - [🔧 Fixed UPnP port forwarding after router restarts](#-fixed-upnp-port-forwarding-after-router-restarts)
   - [🖥️ RISC-V support with prebuilt binaries](#️-risc-v-support-with-prebuilt-binaries)
->>>>>>> ae78c782
   - [🪦 Deprecated `go-ipfs` name no longer published](#-deprecated-go-ipfs-name-no-longer-published)
 - [📦️ Important dependency updates](#-important-dependency-updates)
 - [📝 Changelog](#-changelog)
@@ -68,7 +65,6 @@
 > [`Provide.DHT.SweepEnabled`](https://github.com/ipfs/kubo/blob/master/docs/config.md#providedhtsweepenabled)).
 > Legacy provider shows basic statistics without flag support.
 
-<<<<<<< HEAD
 #### Provider resume cycle for improved reproviding reliability
 
 When using the sweeping provider (`Provide.DHT.SweepEnabled`), Kubo now
@@ -92,7 +88,7 @@
 
 This feature significantly improves the reliability of content providing,
 especially for nodes that experience intermittent connectivity or restarts.
-=======
+
 #### 🔔 Sweep provider slow reprovide warnings
 
 Kubo now monitors DHT reprovide operations when `Provide.DHT.SweepEnabled=true`
@@ -144,7 +140,6 @@
 
 Download from <https://dist.ipfs.tech/kubo/> or
 <https://github.com/ipfs/kubo/releases> and look for the `linux-riscv64` archive.
->>>>>>> ae78c782
 
 #### 🪦 Deprecated `go-ipfs` name no longer published
 
