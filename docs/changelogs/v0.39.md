--- conflicted
+++ resolved
@@ -10,11 +10,8 @@
 
 - [Overview](#overview)
 - [🔦 Highlights](#-highlights)
-<<<<<<< HEAD
+  - [📊 Detailed statistics for Sweep provider with `ipfs provide stat`](#-detailed-statistics-for-sweep-provider-with-ipfs-provide-stat)
   - [Provider resume cycle for improved reproviding reliability](#provider-resume-cycle-for-improved-reproviding-reliability)
-=======
-  - [📊 Detailed statistics for Sweep provider with `ipfs provide stat`](#-detailed-statistics-for-sweep-provider-with-ipfs-provide-stat)
->>>>>>> 16479ec6
   - [🪦 Deprecated `go-ipfs` name no longer published](#-deprecated-go-ipfs-name-no-longer-published)
 - [📦️ Important dependency updates](#-important-dependency-updates)
 - [📝 Changelog](#-changelog)
@@ -24,31 +21,6 @@
 
 ### 🔦 Highlights
 
-<<<<<<< HEAD
-#### Provider resume cycle for improved reproviding reliability
-
-When using the sweeping provider (`Provide.DHT.SweepEnabled`), Kubo now
-persists the reprovide cycle state and automatically resumes where it left off
-after a restart. This brings several improvements:
-
-- **Persistent progress**: The provider now saves its position in the reprovide
-cycle to the datastore. On restart, it continues from where it stopped instead
-of starting from scratch.
-- **Catch-up reproviding**: If the node was offline for an extended period, all
-CIDs that haven't been reprovided within the configured reprovide interval are
-immediately queued for reproviding when the node starts up. This ensures
-content availability is maintained even after downtime.
-- **Persistent provide queue**: The provide queue is now persisted to the
-datastore on shutdown. When the node restarts, queued CIDs are restored and
-provided as expected, preventing loss of pending provide operations.
-- **Resume control**: The resume behavior is now controlled via the
-`Provide.DHT.ResumeEnabled` config option (default: `true`). If you don't want
-to keep the persisted provider state from a previous run, you can set
-`Provide.DHT.ResumeEnabled=false` in your config.
-
-This feature significantly improves the reliability of content providing,
-especially for nodes that experience intermittent connectivity or restarts.
-=======
 #### 📊 Detailed statistics for Sweep provider with `ipfs provide stat`
 
 The experimental Sweep provider system ([introduced in
@@ -89,7 +61,30 @@
 > (enabled via
 > [`Provide.DHT.SweepEnabled`](https://github.com/ipfs/kubo/blob/master/docs/config.md#providedhtsweepenabled)).
 > Legacy provider shows basic statistics without flag support.
->>>>>>> 16479ec6
+
+#### Provider resume cycle for improved reproviding reliability
+
+When using the sweeping provider (`Provide.DHT.SweepEnabled`), Kubo now
+persists the reprovide cycle state and automatically resumes where it left off
+after a restart. This brings several improvements:
+
+- **Persistent progress**: The provider now saves its position in the reprovide
+cycle to the datastore. On restart, it continues from where it stopped instead
+of starting from scratch.
+- **Catch-up reproviding**: If the node was offline for an extended period, all
+CIDs that haven't been reprovided within the configured reprovide interval are
+immediately queued for reproviding when the node starts up. This ensures
+content availability is maintained even after downtime.
+- **Persistent provide queue**: The provide queue is now persisted to the
+datastore on shutdown. When the node restarts, queued CIDs are restored and
+provided as expected, preventing loss of pending provide operations.
+- **Resume control**: The resume behavior is now controlled via the
+`Provide.DHT.ResumeEnabled` config option (default: `true`). If you don't want
+to keep the persisted provider state from a previous run, you can set
+`Provide.DHT.ResumeEnabled=false` in your config.
+
+This feature significantly improves the reliability of content providing,
+especially for nodes that experience intermittent connectivity or restarts.
 
 #### 🪦 Deprecated `go-ipfs` name no longer published
 
