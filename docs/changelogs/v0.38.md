# Kubo changelog v0.38

<a href="https://ipshipyard.com/"><img align="right" src="https://github.com/user-attachments/assets/39ed3504-bb71-47f6-9bf8-cb9a1698f272" /></a>

This release was brought to you by the [Shipyard](https://ipshipyard.com/) team.

- [v0.38.0](#v0380)

## v0.38.0

- [Overview](#overview)
- [🔦 Highlights](#-highlights)
- [📦️ Important dependency updates](#-important-dependency-updates)
- [📝 Changelog](#-changelog)
- [👨‍👩‍👧‍👦 Contributors](#-contributors)

### Overview

### 🔦 Highlights

<<<<<<< HEAD
#### 🛠️ Identity CID size enforcement and `ipfs files write` fixes

**Identity CID size limits are now enforced**

Identity CIDs use [multihash `0x00`](https://github.com/multiformats/multicodec/blob/master/table.csv#L2) to embed data directly in the CID without hashing, which is useful for tiny data where a CID reference would be larger than the data itself. However, without size limits these could waste resources and enable abuse. This release enforces a maximum of 128 bytes for identity CIDs - attempting to exceed this limit will trigger an automatic switch to cryptographic hashing or return a clear error message.

- `ipfs add --inline-limit` now enforces the 128-byte maximum
- `ipfs add --hash=identity` automatically switches to SHA-256 when data exceeds the limit
- `ipfs files write` prevents creation of oversized identity CIDs

**Multiple `ipfs files write` bugs have been fixed**

This release resolves several long-standing MFS issues: raw nodes now preserve their codec instead of being forced to dag-pb, append operations on raw nodes work correctly by converting to UnixFS when needed, and identity CIDs properly inherit the full CID prefix from parent directories.
=======
#### 🚨 Improved gateway error pages with diagnostic tools

Gateway error pages now provide more actionable information during content retrieval failures. When a 504 Gateway Timeout occurs, users see detailed retrieval state information including which phase failed and a sample of providers that were attempted:

> ![Improved gateway error page showing retrieval diagnostics](https://github.com/user-attachments/assets/18432c74-a5e0-4bbf-9815-7c780779dc98)
>
> - **[`Gateway.DiagnosticServiceURL`](https://github.com/ipfs/kubo/blob/master/docs/config.md#gatewaydiagnosticserviceurl)** (default: `https://check.ipfs.network`): Configures the diagnostic service URL. When set, 504 errors show a "Check CID retrievability" button that links to this service with `?cid=<failed-cid>` for external diagnostics. Set to empty string to disable.
> - **Enhanced error details**: Timeout errors now display the retrieval phase where failure occurred (e.g., "connecting to providers", "fetching data") and up to 3 peer IDs that were attempted but couldn't deliver the content, making it easier to diagnose network or provider issues.
> - **Retry button on all error pages**: Every gateway error page now includes a retry button for quick page refresh without manual URL re-entry.
>>>>>>> 5866db6d

### 📦️ Important dependency updates

### 📝 Changelog

<details><summary>Full Changelog</summary>

</details>

### 👨‍👩‍👧‍👦 Contributors<|MERGE_RESOLUTION|>--- conflicted
+++ resolved
@@ -18,7 +18,16 @@
 
 ### 🔦 Highlights
 
-<<<<<<< HEAD
+#### 🚨 Improved gateway error pages with diagnostic tools
+
+Gateway error pages now provide more actionable information during content retrieval failures. When a 504 Gateway Timeout occurs, users see detailed retrieval state information including which phase failed and a sample of providers that were attempted:
+
+> ![Improved gateway error page showing retrieval diagnostics](https://github.com/user-attachments/assets/18432c74-a5e0-4bbf-9815-7c780779dc98)
+>
+> - **[`Gateway.DiagnosticServiceURL`](https://github.com/ipfs/kubo/blob/master/docs/config.md#gatewaydiagnosticserviceurl)** (default: `https://check.ipfs.network`): Configures the diagnostic service URL. When set, 504 errors show a "Check CID retrievability" button that links to this service with `?cid=<failed-cid>` for external diagnostics. Set to empty string to disable.
+> - **Enhanced error details**: Timeout errors now display the retrieval phase where failure occurred (e.g., "connecting to providers", "fetching data") and up to 3 peer IDs that were attempted but couldn't deliver the content, making it easier to diagnose network or provider issues.
+> - **Retry button on all error pages**: Every gateway error page now includes a retry button for quick page refresh without manual URL re-entry.
+
 #### 🛠️ Identity CID size enforcement and `ipfs files write` fixes
 
 **Identity CID size limits are now enforced**
@@ -32,17 +41,6 @@
 **Multiple `ipfs files write` bugs have been fixed**
 
 This release resolves several long-standing MFS issues: raw nodes now preserve their codec instead of being forced to dag-pb, append operations on raw nodes work correctly by converting to UnixFS when needed, and identity CIDs properly inherit the full CID prefix from parent directories.
-=======
-#### 🚨 Improved gateway error pages with diagnostic tools
-
-Gateway error pages now provide more actionable information during content retrieval failures. When a 504 Gateway Timeout occurs, users see detailed retrieval state information including which phase failed and a sample of providers that were attempted:
-
-> ![Improved gateway error page showing retrieval diagnostics](https://github.com/user-attachments/assets/18432c74-a5e0-4bbf-9815-7c780779dc98)
->
-> - **[`Gateway.DiagnosticServiceURL`](https://github.com/ipfs/kubo/blob/master/docs/config.md#gatewaydiagnosticserviceurl)** (default: `https://check.ipfs.network`): Configures the diagnostic service URL. When set, 504 errors show a "Check CID retrievability" button that links to this service with `?cid=<failed-cid>` for external diagnostics. Set to empty string to disable.
-> - **Enhanced error details**: Timeout errors now display the retrieval phase where failure occurred (e.g., "connecting to providers", "fetching data") and up to 3 peer IDs that were attempted but couldn't deliver the content, making it easier to diagnose network or provider issues.
-> - **Retry button on all error pages**: Every gateway error page now includes a retry button for quick page refresh without manual URL re-entry.
->>>>>>> 5866db6d
 
 ### 📦️ Important dependency updates
 
