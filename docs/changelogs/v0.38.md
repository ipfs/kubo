# Kubo changelog v0.38

<a href="https://ipshipyard.com/"><img align="right" src="https://github.com/user-attachments/assets/39ed3504-bb71-47f6-9bf8-cb9a1698f272" /></a>

This release was brought to you by the [Shipyard](https://ipshipyard.com/) team.

- [v0.38.0](#v0380)

## v0.38.0

- [Overview](#overview)
- [🔦 Highlights](#-highlights)
<<<<<<< HEAD
  - [🚨 Improved gateway error pages with diagnostic tools](#-improved-gateway-error-pages-with-diagnostic-tools)
  - [🎨 Updated WebUI](#-updated-webui)
  - [🛠️ Identity CID size enforcement and `ipfs files write` fixes](#️-identity-cid-size-enforcement-and-ipfs-files-write-fixes)
=======
  - [🚀 Repository migration: simplified provide configuration](#-repository-migration-simplified-provide-configuration)
  - [🧹 Experimental Sweeping DHT Provider](#-experimental-sweeping-dht-provider)
  - [📊 Exposed DHT metrics](#-exposed-dht-metrics)
  - [🚨 Improved gateway error pages with diagnostic tools](#-improved-gateway-error-pages-with-diagnostic-tools)
  - [🛠️ Identity CID size enforcement and `ipfs files write` fixes](#-identity-cid-size-enforcement-and-ipfs-files-write-fixes)
>>>>>>> fa17b69c
- [📦️ Important dependency updates](#-important-dependency-updates)
- [📝 Changelog](#-changelog)
- [👨‍👩‍👧‍👦 Contributors](#-contributors)

### Overview

Kubo 0.38.0 simplifies content announcement configuration, introduces an experimental sweeping DHT provider for efficient large-scale operations, and includes various performance improvements.

### 🔦 Highlights

#### 🚀 Repository migration: simplified provide configuration

This release migrates the repository from version 17 to version 18, simplifying how you configure content announcements.

The old `Provider` and `Reprovider` sections are now combined into a single [`Provide`](https://github.com/ipfs/kubo/blob/master/docs/config.md#provide) section. Your existing settings are automatically migrated - no manual changes needed.

**Migration happens automatically** when you run `ipfs daemon --migrate`. For manual migration: `ipfs repo migrate --to=18`.

Read more about the new system below.

#### 🧹 Experimental Sweeping DHT Provider

A new experimental DHT provider is available as an alternative to both the default provider and the resource-intensive [accelerated DHT client](https://github.com/ipfs/kubo/blob/master/docs/config.md#routingaccelerateddhtclient). Enable it via [`Provide.DHT.SweepEnabled`](https://github.com/ipfs/kubo/blob/master/docs/config.md#providedhtssweepenabled).

> [!NOTE]
> This feature is experimental and opt-in. In the future, it will become the default and replace the legacy system. Some commands like `ipfs stats provide` and `ipfs routing provide` are not yet available with sweep mode. Run `ipfs provide --help` for alternatives.

**How it works:** Instead of providing keys one-by-one, the sweep provider systematically explores DHT keyspace regions in batches.

**Benefits for large-scale operations:** Handles hundreds of thousands of CIDs with reduced memory and network connections, spreads operations evenly to eliminate resource spikes, maintains state across restarts through persistent keystore, and provides better metrics visibility.

**Monitoring and debugging:** Legacy mode (`SweepEnabled=false`) tracks `provider_reprovider_provide_count` and `provider_reprovider_reprovide_count`, while sweep mode (`SweepEnabled=true`) tracks `total_provide_count_total`. Enable debug logging with `GOLOG_LOG_LEVEL=error,provider=debug,dht/provider=debug` to see detailed logs from either system.

For configuration details, see [`Provide.DHT`](https://github.com/ipfs/kubo/blob/master/docs/config.md#providedht). For metrics documentation, see [Provide metrics](https://github.com/ipfs/kubo/blob/master/docs/metrics.md#provide).

#### 📊 Exposed DHT metrics

Kubo now exposes DHT metrics from go-libp2p-kad-dht, including `total_provide_count_total` for sweep provider operations and RPC metrics prefixed with `rpc_inbound_` and `rpc_outbound_` for DHT message traffic. See [Kubo metrics documentation](https://github.com/ipfs/kubo/blob/master/docs/metrics.md) for details.

#### 🚨 Improved gateway error pages with diagnostic tools

Gateway error pages now provide more actionable information during content retrieval failures. When a 504 Gateway Timeout occurs, users see detailed retrieval state information including which phase failed and a sample of providers that were attempted:

> ![Improved gateway error page showing retrieval diagnostics](https://github.com/user-attachments/assets/18432c74-a5e0-4bbf-9815-7c780779dc98)
>
> - **[`Gateway.DiagnosticServiceURL`](https://github.com/ipfs/kubo/blob/master/docs/config.md#gatewaydiagnosticserviceurl)** (default: `https://check.ipfs.network`): Configures the diagnostic service URL. When set, 504 errors show a "Check CID retrievability" button that links to this service with `?cid=<failed-cid>` for external diagnostics. Set to empty string to disable.
> - **Enhanced error details**: Timeout errors now display the retrieval phase where failure occurred (e.g., "connecting to providers", "fetching data") and up to 3 peer IDs that were attempted but couldn't deliver the content, making it easier to diagnose network or provider issues.
> - **Retry button on all error pages**: Every gateway error page now includes a retry button for quick page refresh without manual URL re-entry.

<<<<<<< HEAD
#### 🎨 Updated WebUI

The Web UI has been updated to [v4.9.0](https://github.com/ipfs/ipfs-webui/releases/tag/v4.9.0) with a new **Diagnostics** screen for troubleshooting and system monitoring. Access it at `http://127.0.0.1:5001/webui` when running your local IPFS node.

| Diagnostics: Logs | Files: Check Retrieval | Diagnostics: Retrieval Results |
|:---:|:---:|:---:|
| ![Diagnostics logs](https://github.com/user-attachments/assets/a1560fd2-6f4e-4e4f-9506-85ecb10f96e5) | ![Retrieval check interface](https://github.com/user-attachments/assets/6efa8bf1-705e-4256-8c66-282455daf789) | ![Retrieval check results](https://github.com/user-attachments/assets/970f2de3-94a3-4d48-b0a4-46832f73c2e9) |
| Debug issues in real-time by adjusting [log level](https://github.com/ipfs/kubo/blob/master/docs/environment-variables.md#golog_log_level) without restart (global or per-subsystem like bitswap) | Check if content is available to other peers directly from Files screen | Find out why content won't load or who is providing it to the network |

| Peers: Agent Versions | Files: Custom Sorting |
|:---:|:---:|
| ![Peers with Agent Version](https://github.com/user-attachments/assets/4bf95e72-193a-415d-9428-dd222795107a) | ![File sorting options](https://github.com/user-attachments/assets/fd7a1807-c487-4393-ab60-a16ae087e6cd) |
| Know what software peers run | Find files faster with new sorting |

Additional improvements include a close button in the file viewer, better error handling, and fixed navigation highlighting.
=======
#### 📌 Pin name improvements

`ipfs pin ls <cid> --names` now correctly returns pin names for specific CIDs ([#10649](https://github.com/ipfs/kubo/issues/10649), [boxo#1035](https://github.com/ipfs/boxo/pull/1035)), and RPC no longer incorrectly returns names from other pins ([#10966](https://github.com/ipfs/kubo/pull/10966)).
>>>>>>> fa17b69c

#### 🛠️ Identity CID size enforcement and `ipfs files write` fixes

**Identity CID size limits are now enforced**

Identity CIDs use [multihash `0x00`](https://github.com/multiformats/multicodec/blob/master/table.csv#L2) to embed data directly in the CID without hashing. This experimental optimization was designed for tiny data where a CID reference would be larger than the data itself, but without size limits it was easy to misuse and could turn into an anti-pattern that wastes resources and enables abuse. This release enforces a maximum of 128 bytes for identity CIDs - attempting to exceed this limit will return a clear error message.

- `ipfs add --inline-limit` and `--hash=identity` now enforce the 128-byte maximum (error when exceeded)
- `ipfs files write` prevents creation of oversized identity CIDs

**Multiple `ipfs files write` bugs have been fixed**

This release resolves several long-standing MFS issues: raw nodes now preserve their codec instead of being forced to dag-pb, append operations on raw nodes work correctly by converting to UnixFS when needed, and identity CIDs properly inherit the full CID prefix from parent directories.

#### MFS directory cache auto-flush

The new [`Internal.MFSAutoflushThreshold`](https://github.com/ipfs/kubo/blob/master/docs/config.md#internalmfsautoflushthreshold) configuration option prevents unbounded memory growth when using `--flush=false` with `ipfs files` commands by automatically flushing directories when their cache exceeds the configured threshold (default: 256 entries).

### 📦️ Important dependency updates

### 📝 Changelog

<details><summary>Full Changelog</summary>

</details>

### 👨‍👩‍👧‍👦 Contributors<|MERGE_RESOLUTION|>--- conflicted
+++ resolved
@@ -10,17 +10,12 @@
 
 - [Overview](#overview)
 - [🔦 Highlights](#-highlights)
-<<<<<<< HEAD
-  - [🚨 Improved gateway error pages with diagnostic tools](#-improved-gateway-error-pages-with-diagnostic-tools)
-  - [🎨 Updated WebUI](#-updated-webui)
-  - [🛠️ Identity CID size enforcement and `ipfs files write` fixes](#️-identity-cid-size-enforcement-and-ipfs-files-write-fixes)
-=======
   - [🚀 Repository migration: simplified provide configuration](#-repository-migration-simplified-provide-configuration)
   - [🧹 Experimental Sweeping DHT Provider](#-experimental-sweeping-dht-provider)
   - [📊 Exposed DHT metrics](#-exposed-dht-metrics)
   - [🚨 Improved gateway error pages with diagnostic tools](#-improved-gateway-error-pages-with-diagnostic-tools)
-  - [🛠️ Identity CID size enforcement and `ipfs files write` fixes](#-identity-cid-size-enforcement-and-ipfs-files-write-fixes)
->>>>>>> fa17b69c
+  - [🎨 Updated WebUI](#-updated-webui)
+  - [🛠️ Identity CID size enforcement and `ipfs files write` fixes](#️-identity-cid-size-enforcement-and-ipfs-files-write-fixes)
 - [📦️ Important dependency updates](#-important-dependency-updates)
 - [📝 Changelog](#-changelog)
 - [👨‍👩‍👧‍👦 Contributors](#-contributors)
@@ -70,7 +65,6 @@
 > - **Enhanced error details**: Timeout errors now display the retrieval phase where failure occurred (e.g., "connecting to providers", "fetching data") and up to 3 peer IDs that were attempted but couldn't deliver the content, making it easier to diagnose network or provider issues.
 > - **Retry button on all error pages**: Every gateway error page now includes a retry button for quick page refresh without manual URL re-entry.
 
-<<<<<<< HEAD
 #### 🎨 Updated WebUI
 
 The Web UI has been updated to [v4.9.0](https://github.com/ipfs/ipfs-webui/releases/tag/v4.9.0) with a new **Diagnostics** screen for troubleshooting and system monitoring. Access it at `http://127.0.0.1:5001/webui` when running your local IPFS node.
@@ -86,11 +80,10 @@
 | Know what software peers run | Find files faster with new sorting |
 
 Additional improvements include a close button in the file viewer, better error handling, and fixed navigation highlighting.
-=======
+
 #### 📌 Pin name improvements
 
 `ipfs pin ls <cid> --names` now correctly returns pin names for specific CIDs ([#10649](https://github.com/ipfs/kubo/issues/10649), [boxo#1035](https://github.com/ipfs/boxo/pull/1035)), and RPC no longer incorrectly returns names from other pins ([#10966](https://github.com/ipfs/kubo/pull/10966)).
->>>>>>> fa17b69c
 
 #### 🛠️ Identity CID size enforcement and `ipfs files write` fixes
 
@@ -111,6 +104,10 @@
 
 ### 📦️ Important dependency updates
 
+- update `boxo` to [v0.34.1-0.20250919000230-031df82b284f](https://github.com/ipfs/boxo/commit/031df82b284f)
+- update `go-libp2p-kad-dht` to [v0.34.1-0.20250918150625-2e3cea182b63](https://github.com/libp2p/go-libp2p-kad-dht/commit/2e3cea182b63)
+- update `ipfs-webui` to [v4.9.0](https://github.com/ipfs/ipfs-webui/releases/tag/v4.9.0)
+
 ### 📝 Changelog
 
 <details><summary>Full Changelog</summary>
