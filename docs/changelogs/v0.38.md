--- conflicted
+++ resolved
@@ -19,7 +19,6 @@
 
 ### 🔦 Highlights
 
-<<<<<<< HEAD
 #### 🧹 Experimental Sweeping DHT Provider
 
 An experimental alternative to both the default DHT provider and the resource-intensive [accelerated DHT client](https://github.com/ipfs/kubo/blob/master/docs/config.md#routingaccelerateddhtclient) is now available. When enabled via [`Reprovider.Sweep.Enabled`](https://github.com/ipfs/kubo/blob/master/docs/config.md#reprovidersweep), this sweeping DHT provider explores keyspace regions instead of providing keys one-by-one.
@@ -29,7 +28,7 @@
 **Note:** While this feature is experimental, some commands like `ipfs stats provide` and manual reprovide (`ipfs routing provide`) are not available. Run `ipfs provide --help` for alternative commands.
 
 For configuration options and more details, see [`Reprovider.Sweep`](https://github.com/ipfs/kubo/blob/master/docs/config.md#reprovidersweep) in the config documentation.
-=======
+
 #### 🚨 Improved gateway error pages with diagnostic tools
 
 Gateway error pages now provide more actionable information during content retrieval failures. When a 504 Gateway Timeout occurs, users see detailed retrieval state information including which phase failed and a sample of providers that were attempted:
@@ -39,7 +38,6 @@
 > - **[`Gateway.DiagnosticServiceURL`](https://github.com/ipfs/kubo/blob/master/docs/config.md#gatewaydiagnosticserviceurl)** (default: `https://check.ipfs.network`): Configures the diagnostic service URL. When set, 504 errors show a "Check CID retrievability" button that links to this service with `?cid=<failed-cid>` for external diagnostics. Set to empty string to disable.
 > - **Enhanced error details**: Timeout errors now display the retrieval phase where failure occurred (e.g., "connecting to providers", "fetching data") and up to 3 peer IDs that were attempted but couldn't deliver the content, making it easier to diagnose network or provider issues.
 > - **Retry button on all error pages**: Every gateway error page now includes a retry button for quick page refresh without manual URL re-entry.
->>>>>>> 3e1e7d17
 
 ### 📦️ Important dependency updates
 
