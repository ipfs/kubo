--- conflicted
+++ resolved
@@ -10,14 +10,11 @@
 
 - [Overview](#overview)
 - [🔦 Highlights](#-highlights)
-<<<<<<< HEAD
+  - [🚦 Gateway concurrent request limits and retrieval timeouts](#-gateway-concurrent-request-limits-and-retrieval-timeouts)
   - [AutoConf: Complete control over network defaults](#autoconf-complete-control-over-network-defaults)
     - [New commands for configuration transparency and control](#new-commands-for-configuration-transparency-and-control)
   - [New IPNS publishing options](#new-ipns-publishing-options)
   - [Faster migrations with embedded tooling](#faster-migrations-with-embedded-tooling)
-=======
-  - [🚦 Gateway concurrent request limits and retrieval timeouts](#-gateway-concurrent-request-limits-and-retrieval-timeouts)
->>>>>>> 64c47c37
   - [Clear provide queue when reprovide strategy changes](#clear-provide-queue-when-reprovide-strategy-changes)
   - [🪵 Revamped `ipfs log level` command](#-revamped-ipfs-log-level-command)
   - [📌 Named pins in `ipfs add` command](#-named-pins-in-ipfs-add-command)
@@ -35,7 +32,25 @@
 
 ### 🔦 Highlights
 
-<<<<<<< HEAD
+#### 🚦 Gateway concurrent request limits and retrieval timeouts
+
+New configurable limits protect gateway resources during high load:
+
+- **[`Gateway.RetrievalTimeout`](https://github.com/ipfs/kubo/blob/master/docs/config.md#gatewayretrievaltimeout)** (default: 30s): Maximum duration for content retrieval. Returns 504 Gateway Timeout when exceeded - applies to both initial retrieval (time to first byte) and between subsequent writes.
+- **[`Gateway.MaxConcurrentRequests`](https://github.com/ipfs/kubo/blob/master/docs/config.md#gatewaymaxconcurrentrequests)** (default: 4096): Limits concurrent HTTP requests. Returns 429 Too Many Requests when exceeded. Protects nodes from traffic spikes and resource exhaustion, especially useful behind reverse proxies without rate-limiting.
+
+New Prometheus metrics for monitoring:
+
+- `ipfs_http_gw_concurrent_requests`: Current requests being processed
+- `ipfs_http_gw_responses_total`: HTTP responses by status code
+- `ipfs_http_gw_retrieval_timeouts_total`: Timeouts by status code and truncation status
+
+Tuning tips:
+
+- Monitor metrics to understand gateway behavior and adjust based on observations
+- Watch `ipfs_http_gw_concurrent_requests` for saturation
+- Track `ipfs_http_gw_retrieval_timeouts_total` vs success rates to identify timeout patterns indicating routing or storage provider issues
+
 #### AutoConf: Complete control over network defaults
 
 You can now see and control all network defaults your IPFS node uses - no more hidden, hardcoded values or mysterious behavior.
@@ -136,26 +151,6 @@
 
 > [!WARNING]
 > **Legacy migration deprecation**: Support for legacy migrations that download binaries from the internet will be removed in a future version. Only embedded migrations for the last 3 releases will be supported. Users with very old repositories should update in stages rather than skipping multiple versions.
-=======
-#### 🚦 Gateway concurrent request limits and retrieval timeouts
-
-New configurable limits protect gateway resources during high load:
-
-- **[`Gateway.RetrievalTimeout`](https://github.com/ipfs/kubo/blob/master/docs/config.md#gatewayretrievaltimeout)** (default: 30s): Maximum duration for content retrieval. Returns 504 Gateway Timeout when exceeded - applies to both initial retrieval (time to first byte) and between subsequent writes.
-- **[`Gateway.MaxConcurrentRequests`](https://github.com/ipfs/kubo/blob/master/docs/config.md#gatewaymaxconcurrentrequests)** (default: 4096): Limits concurrent HTTP requests. Returns 429 Too Many Requests when exceeded. Protects nodes from traffic spikes and resource exhaustion, especially useful behind reverse proxies without rate-limiting.
-
-New Prometheus metrics for monitoring:
-
-- `ipfs_http_gw_concurrent_requests`: Current requests being processed
-- `ipfs_http_gw_responses_total`: HTTP responses by status code
-- `ipfs_http_gw_retrieval_timeouts_total`: Timeouts by status code and truncation status
-
-Tuning tips:
-
-- Monitor metrics to understand gateway behavior and adjust based on observations
-- Watch `ipfs_http_gw_concurrent_requests` for saturation
-- Track `ipfs_http_gw_retrieval_timeouts_total` vs success rates to identify timeout patterns indicating routing or storage provider issues
->>>>>>> 64c47c37
 
 #### Clear provide queue when reprovide strategy changes
 
