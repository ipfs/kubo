--- conflicted
+++ resolved
@@ -16,11 +16,8 @@
   - [⚙️ `Reprovider.Strategy` is now consistently respected](#-reprovider-strategy-is-now-consistently-respected)
   - [Removed unnecessary dependencies](#removed-unnecessary-dependencies)
   - [Deprecated `ipfs stats reprovide`](#deprecated-ipfs-stats-reprovide)
-<<<<<<< HEAD
   - [Gateway request limits and timeouts](#gateway-request-limits-and-timeouts)
-=======
   - [🔄 AutoRelay now uses all connected peers for relay discovery](#-autorelay-now-uses-all-connected-peers-for-relay-discovery)
->>>>>>> c513e1ad
 - [📦️ Important dependency updates](#-important-dependency-updates)
 - [📝 Changelog](#-changelog)
 - [👨‍👩‍👧‍👦 Contributors](#-contributors)
@@ -110,7 +107,6 @@
 > [!NOTE]
 > `ipfs stats reprovide` still works, but is marked as deprecated and will be removed in a future release.
 
-<<<<<<< HEAD
 #### Gateway request limits and timeouts
 
 Added configurable limits to protect gateway resources:
@@ -124,11 +120,10 @@
 - `ipfs_http_gw_retrieval_timeouts_total`: Retrieval timeouts by status code and truncation status
 
 These settings help protect gateway resources during high load or when content retrieval stalls. See the [Gateway configuration docs](https://github.com/ipfs/kubo/blob/master/docs/config.md#gateway) for details.
-=======
+
 #### 🔄 AutoRelay now uses all connected peers for relay discovery
 
 AutoRelay's relay discovery now includes all connected peers as potential relay candidates, not just peers discovered through the DHT. This allows peers connected via HTTP routing and manual `ipfs swarm connect` commands to serve as relays, improving connectivity for nodes using non-DHT routing configurations.
->>>>>>> c513e1ad
 
 #### 📦️ Important dependency updates
 
