--- conflicted
+++ resolved
@@ -1914,11 +1914,7 @@
 peers.
 
 **What is providing?** When your node stores content, it publishes provider
-<<<<<<< HEAD
-records to the routing system announcing "I have this content." These records
-=======
 records to the routing system announcing "I have this content". These records
->>>>>>> 886ac220
 map CIDs to your peer ID, enabling content discovery across the network.
 
 While designed to support multiple routing systems in the future, the current
@@ -1976,19 +1972,11 @@
 Configuration for providing data to Amino DHT peers.
 
 **Provider record lifecycle:** On the Amino DHT, provider records expire after
-<<<<<<< HEAD
-[`amino.DefaultProvideValidity`](https://github.com/libp2p/go-libp2p-kad-dht/blob/v0.34.0/amino/defaults.go#L40-L43)
-to account for node churn. Your node must re-announce (reprovide) content
-periodically to keep it discoverable. The [`Provide.DHT.Interval`](#providedhtinterval)
-setting controls this timing, with the default ensuring records refresh well
-before expiration or negative churn effects kick in.
-=======
 [`amino.DefaultProvideValidity`](https://github.com/libp2p/go-libp2p-kad-dht/blob/v0.34.0/amino/defaults.go#L40-L43).
 Your node must re-announce (reprovide) content periodically to keep it
 discoverable. The [`Provide.DHT.Interval`](#providedhtinterval) setting
 controls this timing, with the default ensuring records refresh well before
 expiration or negative churn effects kick in.
->>>>>>> 886ac220
 
 **Two provider systems:**
 
@@ -2035,19 +2023,11 @@
 which accounts for network churn and ensures records stay alive without
 overwhelming the network with unnecessary announcements.
 
-<<<<<<< HEAD
-**With sweep mode enabled ([`Provide.DHT.SweepEnabled`](#providedhtsweepenabled)):**
-The system spreads reprovide operations smoothly across this entire interval.
-Each keyspace region is reprovided at scheduled times throughout the period,
-ensuring announcements happen just before provider records would expire in their
-respective DHT regions.
-=======
 **With sweep mode enabled
 ([`Provide.DHT.SweepEnabled`](#providedhtsweepenabled)):** The system spreads
 reprovide operations smoothly across this entire interval. Each keyspace region
 is reprovided at scheduled times throughout the period, ensuring announcements
 periodically happen every interval.
->>>>>>> 886ac220
 
 **With legacy mode:** The system attempts to reprovide all CIDs as quickly as
 possible at the start of each interval. If reproviding takes longer than this
@@ -2124,26 +2104,6 @@
 the legacy [`boxo/provider`](https://github.com/ipfs/boxo/tree/main/provider) is
 used instead.
 
-<<<<<<< HEAD
-**The legacy provider problem:** The legacy system processes CIDs one at a time,
-requiring a separate DHT lookup (10-20 seconds each) to find the 20 closest
-peers for each CID. This sequential approach only handles about 5,280 CIDs per
-reprovide cycle. If your node has more CIDs than can be reprovided within
-[`Provide.DHT.Interval`](#providedhtinterval), provider records start expiring
-after [`amino.DefaultProvideValidity`](https://github.com/libp2p/go-libp2p-kad-dht/blob/v0.34.0/amino/defaults.go#L40-L43),
-making content undiscoverable.
-
-**How sweep mode works:** The sweep provider divides the DHT keyspace into
-regions based on key prefixes. It estimates the Amino DHT size, calculates how
-many regions are needed (sized to contain at least 20 peers each), then
-schedules region processing evenly across [`Provide.DHT.Interval`](#providedhtinterval).
-When processing a region, it discovers the peers in that region once, then sends
-all provider records for CIDs allocated to those peers in a batch. This batching
-is the key efficiency: instead of N lookups for N CIDs, the number of lookups is
-bounded by a small static number based on Amino DHT size (e.g., ~3,000 lookups
-when there are ~10,000 DHT servers), regardless of how many CIDs you're
-providing.
-=======
 **The legacy provider problem:** The legacy system processes CIDs one at a
 time, requiring a separate DHT lookup (10-20 seconds each) to find the 20
 closest peers for each CID. This sequential approach typically handles less
@@ -2164,7 +2124,6 @@
 instead of N lookups for N CIDs, the number of lookups is bounded by a constant
 fraction of the Amino DHT size (e.g., ~3,000 lookups when there are ~10,000 DHT
 servers), regardless of how many CIDs you're providing.
->>>>>>> 886ac220
 
 **Efficiency gains:** For a node providing 100,000 CIDs, sweep mode reduces
 lookups by 97% compared to legacy. The work spreads smoothly over time rather
