--- conflicted
+++ resolved
@@ -504,14 +504,7 @@
 >   - If you want to test this with a node that is behind a NAT and uses manual port forwarding or UPnP (`Swarm.DisableNatPortMap=false`),
 >     add catch-all `/ip4/0.0.0.0/tcp/4001/tls/sni/*.libp2p.direct/ws` and `/ip6/::/tcp/4001/tls/sni/*.libp2p.direct/ws` to [`Addresses.Swarm`](#addressesswarm)
 >     and **wait 5-15 minutes** for libp2p node to set up and learn about own public addresses via [AutoNAT](#autonat).
-<<<<<<< HEAD
->   - If your node is fresh and just started, the [p2p-forge] client may produce and log ERRORs during this time, but once a publicly diallable addresses are set up, a subsequent retry should be successful.
-=======
 >   - If your node is fresh and just started, the [p2p-forge] client may produce and log ERRORs during this time, but once a publicly dialable addresses are set up, a subsequent retry should be successful.
-> - Listeners defined in [`Addresses.Swarm`](#addressesswarm) with `/tls/sni` must use a separate port from other TCP listeners, e.g. `4002` instead of the default `4001`.
->   - A separate port (`/tcp/4002`) has to be used instead of `/tcp/4001` because we wait for TCP port sharing ([go-libp2p#2984](https://github.com/libp2p/go-libp2p/issues/2684)) to be implemented.
->   - If you use manual port forwarding, make sure incoming connections to this additional port are allowed the same way `4001` ones already are.
->>>>>>> 433444b6
 > - The TLS certificate is used only for [libp2p WebSocket](https://github.com/libp2p/specs/blob/master/websockets/README.md) connections.
 >   - Right now, this is NOT used for hosting a [Gateway](#gateway) over HTTPS (that use case still requires manual TLS setup on reverse proxy, and your own domain).
 
