--- conflicted
+++ resolved
@@ -10,35 +10,22 @@
 - [ ] Make a PR merging `release-vX.Y.Z+1` into the release branch
   - This may be unnecessary, e.g. for backports
 - [ ] Tag the merge commit in the `release` branch with `vX.Y.Z+1` (ensure the tag is signed)
-- [ ] Upload to dist.ipfs.tech
-  1. Build: https://github.com/ipfs/distributions#usage.
-  2. Pin the resulting release.
-  3. Make a PR against ipfs/distributions with the updated versions, including the new hash in the PR comment.
-<<<<<<< HEAD
-  - Note the DNSLink record for `dist.ipfs.io` points to the new distribution as part of [CI after merging into master](https://github.com/ipfs/distributions/blob/master/.github/workflows/main.yml#L154-L156).
-- [ ] cut a release on [github](https://github.com/ipfs/go-ipfs/releases) and upload the result of the ipfs/distributions build in the previous step.
+- [ ] Add artifacts to https://dist.ipfs.tech/kubo
+  1. Make a PR against [ipfs/distributions](https://github.com/ipfs/distributions) with local changes produced by `add-version` (see [usage](https://github.com/ipfs/distributions#usage))
+  2. Wait for PR to build artifacts and generate diff
+  3. Inspect results, merge if CI is green and the diff looks ok
+  4. Wait for `master` branch to build and update DNSLink at https://dist.ipfs.tech
+- [ ] Cut a release on [github](https://github.com/ipfs/kubo/releases) and reuse signed artifacts from https://dist.ipfs.tech/kubo (run [sync-release-assets.yml workflow](https://github.com/ipfs/kubo/actions/workflows/sync-release-assets.yml)).
 - [ ] Announce the Release:
-  - [ ] On [discuss.ipfs.io](https://discuss.ipfs.io)
+  - [ ] On [discuss.ipfs.tech](https://discuss.ipfs.tech)
     - This will automatically post to Matrix (`#lobby:ipfs.io`) and IPFS Discord (`#ipfs-chatter`)
-    - Examples from the past: [0.13.1](https://discuss.ipfs.io/t/go-ipfs-v0-13-1-has-been-released/14599)
+    - Examples from the past: [0.13.1](https://discuss.ipfs.tech/t/go-ipfs-v0-13-1-has-been-released/14599)
     - [ ] Pin the discuss topic
 - [ ] Release published
-  - [ ] to [dist.ipfs.io](https://dist.ipfs.io)
-  - [ ] to [npm](https://www.npmjs.com/package/go-ipfs) (should be done by [ipfs/npm-go-ipfs](https://github.com/ipfs/npm-go-ipfs), but ok to dispatch [this job](https://github.com/ipfs/npm-go-ipfs/actions/workflows/main.yml) manually)
+  - [ ] to [dist.ipfs.tech](https://dist.ipfs.tech)
+  - [ ] to [npm-go-ipfs](https://www.npmjs.com/package/go-ipfs) (should be done by [ipfs/npm-go-ipfs](https://github.com/ipfs/npm-go-ipfs), but ok to dispatch [this job](https://github.com/ipfs/npm-go-ipfs/actions/workflows/main.yml) manually)
   - [ ] to [chocolatey](https://chocolatey.org/packages/go-ipfs) (should be done by [ipfs/choco-go-ipfs](https://github.com/ipfs/choco-go-ipfs/), but ok to dispatch [this job](https://github.com/ipfs/choco-go-ipfs/actions/workflows/main.yml) manually)
   - [ ] to [snap](https://snapcraft.io/ipfs) (should happen automatically, see [snap/snapcraft.yaml](https://github.com/ipfs/kubo/blob/master/snap/snapcraft.yaml))
-=======
-  4. Ask the infra team to update the DNSLink record for dist.ipfs.tech to point to the new distribution.
-- [ ] cut a release on [github](https://github.com/ipfs/kubo/releases) and upload the result of the ipfs/distributions build in the previous step.
-- Announce the Release:
-  - [ ] On IRC/Matrix (both #ipfs and #ipfs-dev)
-  - [ ] On discuss.ipfs.io
-- [ ] Release published
-  - [ ] to [dist.ipfs.tech](https://dist.ipfs.tech)
-  - [ ] to [npm-go-ipfs](https://github.com/ipfs/npm-go-ipfs)
-  - [ ] to [chocolatey](https://chocolatey.org/packages/ipfs)
-  - [ ] to [snap](https://snapcraft.io/ipfs)
->>>>>>> f9410dc9
   - [ ] to [github](https://github.com/ipfs/kubo/releases)
   - [ ] to [arch](https://www.archlinux.org/packages/community/x86_64/go-ipfs/) (flag it out of date)
 - [ ] Cut a new ipfs-desktop release
