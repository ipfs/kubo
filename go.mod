--- conflicted
+++ resolved
@@ -255,12 +255,8 @@
 	go.uber.org/zap/exp v0.3.0 // indirect
 	go4.org v0.0.0-20230225012048-214862532bf5 // indirect
 	golang.org/x/net v0.41.0 // indirect
-<<<<<<< HEAD
-	golang.org/x/oauth2 v0.25.0 // indirect
-=======
 	golang.org/x/oauth2 v0.30.0 // indirect
 	golang.org/x/term v0.32.0 // indirect
->>>>>>> 4195a1da
 	golang.org/x/text v0.26.0 // indirect
 	golang.org/x/time v0.12.0 // indirect
 	golang.org/x/tools v0.34.0 // indirect
