module github.com/ipfs/kubo

go 1.23

require (
	bazil.org/fuse v0.0.0-20200117225306-7b5117fecadc
	contrib.go.opencensus.io/exporter/prometheus v0.4.2
	github.com/benbjohnson/clock v1.3.5
	github.com/blang/semver/v4 v4.0.0
	github.com/caddyserver/certmagic v0.21.3
	github.com/cenkalti/backoff/v4 v4.3.0
	github.com/ceramicnetwork/go-dag-jose v0.1.0
	github.com/cheggaaa/pb v1.0.29
	github.com/cockroachdb/pebble v1.1.2
	github.com/coreos/go-systemd/v22 v22.5.0
	github.com/dustin/go-humanize v1.0.1
	github.com/elgris/jsondiff v0.0.0-20160530203242-765b5c24c302
	github.com/facebookgo/atomicfile v0.0.0-20151019160806-2de1f203e7d5
	github.com/fsnotify/fsnotify v1.6.0
	github.com/google/uuid v1.6.0
	github.com/hashicorp/go-multierror v1.1.1
	github.com/hashicorp/go-version v1.6.0
	github.com/ipfs-shipyard/nopfs v0.0.12
	github.com/ipfs-shipyard/nopfs/ipfs v0.13.2-0.20231027223058-cde3b5ba964c
	github.com/ipfs/boxo v0.24.0
	github.com/ipfs/go-block-format v0.2.0
	github.com/ipfs/go-cid v0.4.1
	github.com/ipfs/go-cidutil v0.1.0
	github.com/ipfs/go-datastore v0.6.0
	github.com/ipfs/go-detect-race v0.0.1
	github.com/ipfs/go-ds-badger v0.3.0
	github.com/ipfs/go-ds-flatfs v0.5.1
	github.com/ipfs/go-ds-leveldb v0.5.0
	github.com/ipfs/go-ds-measure v0.2.0
	github.com/ipfs/go-ds-pebble v0.4.0
	github.com/ipfs/go-fs-lock v0.0.7
	github.com/ipfs/go-ipfs-cmds v0.13.0
	github.com/ipfs/go-ipld-cbor v0.2.0
	github.com/ipfs/go-ipld-format v0.6.0
	github.com/ipfs/go-ipld-git v0.1.1
	github.com/ipfs/go-ipld-legacy v0.2.1
	github.com/ipfs/go-log v1.0.5
	github.com/ipfs/go-log/v2 v2.5.1
	github.com/ipfs/go-metrics-interface v0.0.1
	github.com/ipfs/go-metrics-prometheus v0.0.2
	github.com/ipfs/go-test v0.0.4
	github.com/ipfs/go-unixfsnode v1.9.1
	github.com/ipld/go-car v0.6.2
	github.com/ipld/go-car/v2 v2.14.2
	github.com/ipld/go-codec-dagpb v1.6.0
	github.com/ipld/go-ipld-prime v0.21.0
	github.com/ipshipyard/p2p-forge v0.0.0-20240920181415-11dda24e7e87
	github.com/jbenet/go-temp-err-catcher v0.1.0
	github.com/jbenet/goprocess v0.1.4
	github.com/julienschmidt/httprouter v1.3.0
	github.com/libp2p/go-doh-resolver v0.4.0
	github.com/libp2p/go-libp2p v0.36.5
	github.com/libp2p/go-libp2p-http v0.5.0
	github.com/libp2p/go-libp2p-kad-dht v0.26.1
	github.com/libp2p/go-libp2p-kbucket v0.6.4
	github.com/libp2p/go-libp2p-pubsub v0.11.0
	github.com/libp2p/go-libp2p-pubsub-router v0.6.0
	github.com/libp2p/go-libp2p-record v0.2.0
	github.com/libp2p/go-libp2p-routing-helpers v0.7.4
	github.com/libp2p/go-libp2p-testing v0.12.0
	github.com/libp2p/go-socket-activation v0.1.0
	github.com/mitchellh/go-homedir v1.1.0
	github.com/multiformats/go-multiaddr v0.13.0
	github.com/multiformats/go-multiaddr-dns v0.4.0
	github.com/multiformats/go-multibase v0.2.0
	github.com/multiformats/go-multicodec v0.9.0
	github.com/multiformats/go-multihash v0.2.3
	github.com/opentracing/opentracing-go v1.2.0
	github.com/pbnjay/memory v0.0.0-20210728143218-7b4eea64cf58
	github.com/prometheus/client_golang v1.20.4
	github.com/stretchr/testify v1.9.0
	github.com/syndtr/goleveldb v1.0.1-0.20220721030215-126854af5e6d
	github.com/tidwall/gjson v1.16.0
	github.com/tidwall/sjson v1.2.5
	github.com/whyrusleeping/go-sysinfo v0.0.0-20190219211824-4a357d4b90b1
	github.com/whyrusleeping/multiaddr-filter v0.0.0-20160516205228-e903e4adabd7
	go.opencensus.io v0.24.0
	go.opentelemetry.io/contrib/instrumentation/net/http/otelhttp v0.52.0
	go.opentelemetry.io/contrib/propagators/autoprop v0.46.1
	go.opentelemetry.io/otel v1.28.0
	go.opentelemetry.io/otel/sdk v1.27.0
	go.opentelemetry.io/otel/trace v1.28.0
	go.uber.org/dig v1.17.1
	go.uber.org/fx v1.22.1
	go.uber.org/multierr v1.11.0
	go.uber.org/zap v1.27.0
	golang.org/x/crypto v0.27.0
	golang.org/x/exp v0.0.0-20240719175910-8a7402abbf56
	golang.org/x/mod v0.19.0
<<<<<<< HEAD
	golang.org/x/sync v0.7.0
=======
	golang.org/x/sync v0.8.0
>>>>>>> 091bc083
	golang.org/x/sys v0.25.0
	google.golang.org/protobuf v1.34.2
)

require (
	github.com/AndreasBriese/bbloom v0.0.0-20190825152654-46b345b51c96 // indirect
	github.com/DataDog/zstd v1.4.5 // indirect
	github.com/Jorropo/jsync v1.0.1 // indirect
	github.com/alecthomas/units v0.0.0-20240626203959-61d1e3462e30 // indirect
	github.com/alexbrainman/goissue34681 v0.0.0-20191006012335-3fc7a47baff5 // indirect
	github.com/beorn7/perks v1.0.1 // indirect
	github.com/caddyserver/zerossl v0.1.3 // indirect
	github.com/cespare/xxhash/v2 v2.3.0 // indirect
	github.com/cockroachdb/errors v1.11.3 // indirect
	github.com/cockroachdb/fifo v0.0.0-20240606204812-0bbfbd93a7ce // indirect
	github.com/cockroachdb/logtags v0.0.0-20230118201751-21c54148d20b // indirect
	github.com/cockroachdb/redact v1.1.5 // indirect
	github.com/cockroachdb/tokenbucket v0.0.0-20230807174530-cc333fc44b06 // indirect
	github.com/containerd/cgroups v1.1.0 // indirect
	github.com/crackcomm/go-gitignore v0.0.0-20231225121904-e25f5bc08668 // indirect
	github.com/cskr/pubsub v1.0.2 // indirect
	github.com/davecgh/go-spew v1.1.2-0.20180830191138-d8f796af33cc // indirect
	github.com/davidlazar/go-crypto v0.0.0-20200604182044-b73af7476f6c // indirect
	github.com/decred/dcrd/dcrec/secp256k1/v4 v4.3.0 // indirect
	github.com/dgraph-io/badger v1.6.2 // indirect
	github.com/dgraph-io/ristretto v0.1.1 // indirect
	github.com/docker/go-units v0.5.0 // indirect
	github.com/elastic/gosigar v0.14.3 // indirect
	github.com/fatih/color v1.15.0 // indirect
	github.com/felixge/httpsnoop v1.0.4 // indirect
	github.com/flynn/noise v1.1.0 // indirect
	github.com/francoispqt/gojay v1.2.13 // indirect
	github.com/gabriel-vasile/mimetype v1.4.4 // indirect
	github.com/getsentry/sentry-go v0.27.0 // indirect
	github.com/go-kit/log v0.2.1 // indirect
	github.com/go-logfmt/logfmt v0.5.1 // indirect
	github.com/go-logr/logr v1.4.2 // indirect
	github.com/go-logr/stdr v1.2.2 // indirect
	github.com/go-task/slim-sprig/v3 v3.0.0 // indirect
	github.com/godbus/dbus/v5 v5.1.0 // indirect
	github.com/gogo/protobuf v1.3.2 // indirect
	github.com/golang/glog v1.2.0 // indirect
	github.com/golang/groupcache v0.0.0-20210331224755-41bb18bfe9da // indirect
	github.com/golang/protobuf v1.5.4 // indirect
	github.com/golang/snappy v0.0.4 // indirect
	github.com/google/gopacket v1.1.19 // indirect
	github.com/google/pprof v0.0.0-20240727154555-813a5fbdbec8 // indirect
	github.com/gorilla/mux v1.8.1 // indirect
	github.com/gorilla/websocket v1.5.3 // indirect
	github.com/grpc-ecosystem/grpc-gateway/v2 v2.20.0 // indirect
	github.com/hashicorp/errwrap v1.1.0 // indirect
	github.com/hashicorp/golang-lru v1.0.2 // indirect
	github.com/hashicorp/golang-lru/v2 v2.0.7 // indirect
	github.com/huin/goupnp v1.3.0 // indirect
	github.com/ipfs/bbloom v0.0.4 // indirect
	github.com/ipfs/go-bitfield v1.1.0 // indirect
	github.com/ipfs/go-blockservice v0.5.2 // indirect
	github.com/ipfs/go-ipfs-blockstore v1.3.1 // indirect
	github.com/ipfs/go-ipfs-delay v0.0.1 // indirect
	github.com/ipfs/go-ipfs-ds-help v1.1.1 // indirect
	github.com/ipfs/go-ipfs-exchange-interface v0.2.1 // indirect
	github.com/ipfs/go-ipfs-pq v0.0.3 // indirect
	github.com/ipfs/go-ipfs-redirects-file v0.1.1 // indirect
	github.com/ipfs/go-ipfs-util v0.0.3 // indirect
	github.com/ipfs/go-merkledag v0.11.0 // indirect
	github.com/ipfs/go-peertaskqueue v0.8.1 // indirect
	github.com/ipfs/go-verifcid v0.0.3 // indirect
	github.com/jackpal/go-nat-pmp v1.0.2 // indirect
	github.com/klauspost/compress v1.17.9 // indirect
	github.com/klauspost/cpuid/v2 v2.2.8 // indirect
	github.com/koron/go-ssdp v0.0.4 // indirect
<<<<<<< HEAD
	github.com/libdns/libdns v0.2.2 // indirect
=======
	github.com/kr/pretty v0.3.1 // indirect
	github.com/kr/text v0.2.0 // indirect
>>>>>>> 091bc083
	github.com/libp2p/go-buffer-pool v0.1.0 // indirect
	github.com/libp2p/go-cidranger v1.1.0 // indirect
	github.com/libp2p/go-flow-metrics v0.1.0 // indirect
	github.com/libp2p/go-libp2p-asn-util v0.4.1 // indirect
	github.com/libp2p/go-libp2p-gostream v0.6.0 // indirect
	github.com/libp2p/go-libp2p-xor v0.1.0 // indirect
	github.com/libp2p/go-msgio v0.3.0 // indirect
	github.com/libp2p/go-nat v0.2.0 // indirect
	github.com/libp2p/go-netroute v0.2.1 // indirect
	github.com/libp2p/go-reuseport v0.4.0 // indirect
	github.com/libp2p/go-yamux/v4 v4.0.1 // indirect
	github.com/libp2p/zeroconf/v2 v2.2.0 // indirect
	github.com/marten-seemann/tcp v0.0.0-20210406111302-dfbc87cc63fd // indirect
	github.com/mattn/go-colorable v0.1.13 // indirect
	github.com/mattn/go-isatty v0.0.20 // indirect
	github.com/mattn/go-runewidth v0.0.15 // indirect
	github.com/mgutz/ansi v0.0.0-20170206155736-9520e82c474b // indirect
	github.com/mholt/acmez/v2 v2.0.1 // indirect
	github.com/miekg/dns v1.1.61 // indirect
	github.com/mikioh/tcpinfo v0.0.0-20190314235526-30a79bb1804b // indirect
	github.com/mikioh/tcpopt v0.0.0-20190314235656-172688c1accc // indirect
	github.com/minio/sha256-simd v1.0.1 // indirect
	github.com/mr-tron/base58 v1.2.0 // indirect
	github.com/multiformats/go-base32 v0.1.0 // indirect
	github.com/multiformats/go-base36 v0.2.0 // indirect
	github.com/multiformats/go-multiaddr-fmt v0.1.0 // indirect
	github.com/multiformats/go-multistream v0.5.0 // indirect
	github.com/multiformats/go-varint v0.0.7 // indirect
	github.com/munnerz/goautoneg v0.0.0-20191010083416-a7dc8b61c822 // indirect
	github.com/onsi/ginkgo/v2 v2.19.1 // indirect
	github.com/opencontainers/runtime-spec v1.2.0 // indirect
	github.com/openzipkin/zipkin-go v0.4.3 // indirect
	github.com/petar/GoLLRB v0.0.0-20210522233825-ae3b015fd3e9 // indirect
	github.com/pion/datachannel v1.5.8 // indirect
	github.com/pion/dtls/v2 v2.2.12 // indirect
	github.com/pion/ice/v2 v2.3.34 // indirect
	github.com/pion/interceptor v0.1.29 // indirect
	github.com/pion/logging v0.2.2 // indirect
	github.com/pion/mdns v0.0.12 // indirect
	github.com/pion/randutil v0.1.0 // indirect
	github.com/pion/rtcp v1.2.14 // indirect
	github.com/pion/rtp v1.8.8 // indirect
	github.com/pion/sctp v1.8.20 // indirect
	github.com/pion/sdp/v3 v3.0.9 // indirect
	github.com/pion/srtp/v2 v2.0.20 // indirect
	github.com/pion/stun v0.6.1 // indirect
	github.com/pion/transport/v2 v2.2.10 // indirect
	github.com/pion/turn/v2 v2.1.6 // indirect
	github.com/pion/webrtc/v3 v3.3.0 // indirect
	github.com/pkg/errors v0.9.1 // indirect
	github.com/pmezard/go-difflib v1.0.1-0.20181226105442-5d4384ee4fb2 // indirect
	github.com/polydawn/refmt v0.89.0 // indirect
	github.com/prometheus/client_model v0.6.1 // indirect
	github.com/prometheus/common v0.55.0 // indirect
	github.com/prometheus/procfs v0.15.1 // indirect
	github.com/prometheus/statsd_exporter v0.22.7 // indirect
	github.com/quic-go/qpack v0.4.0 // indirect
	github.com/quic-go/quic-go v0.45.2 // indirect
	github.com/quic-go/webtransport-go v0.8.0 // indirect
	github.com/raulk/go-watchdog v1.3.0 // indirect
<<<<<<< HEAD
	github.com/rivo/uniseg v0.4.4 // indirect
=======
	github.com/rogpeppe/go-internal v1.12.0 // indirect
>>>>>>> 091bc083
	github.com/rs/cors v1.10.1 // indirect
	github.com/samber/lo v1.46.0 // indirect
	github.com/spaolacci/murmur3 v1.1.0 // indirect
	github.com/texttheater/golang-levenshtein v1.0.1 // indirect
	github.com/tidwall/match v1.1.1 // indirect
	github.com/tidwall/pretty v1.2.1 // indirect
	github.com/ucarion/urlpath v0.0.0-20200424170820-7ccc79b76bbb // indirect
	github.com/whyrusleeping/base32 v0.0.0-20170828182744-c30ac30633cc // indirect
	github.com/whyrusleeping/cbor v0.0.0-20171005072247-63513f603b11 // indirect
	github.com/whyrusleeping/cbor-gen v0.1.2 // indirect
	github.com/whyrusleeping/chunker v0.0.0-20181014151217-fe64bd25879f // indirect
	github.com/whyrusleeping/go-keyspace v0.0.0-20160322163242-5b898ac5add1 // indirect
	github.com/wlynxg/anet v0.0.3 // indirect
	github.com/zeebo/blake3 v0.2.3 // indirect
	go.opentelemetry.io/contrib/propagators/aws v1.21.1 // indirect
	go.opentelemetry.io/contrib/propagators/b3 v1.21.1 // indirect
	go.opentelemetry.io/contrib/propagators/jaeger v1.21.1 // indirect
	go.opentelemetry.io/contrib/propagators/ot v1.21.1 // indirect
	go.opentelemetry.io/otel/exporters/otlp/otlptrace v1.27.0 // indirect
	go.opentelemetry.io/otel/exporters/otlp/otlptrace/otlptracegrpc v1.27.0 // indirect
	go.opentelemetry.io/otel/exporters/otlp/otlptrace/otlptracehttp v1.27.0 // indirect
	go.opentelemetry.io/otel/exporters/stdout/stdouttrace v1.27.0 // indirect
	go.opentelemetry.io/otel/exporters/zipkin v1.27.0 // indirect
	go.opentelemetry.io/otel/metric v1.28.0 // indirect
	go.opentelemetry.io/proto/otlp v1.3.1 // indirect
	go.uber.org/atomic v1.11.0 // indirect
	go.uber.org/mock v0.4.0 // indirect
	go4.org v0.0.0-20230225012048-214862532bf5 // indirect
	golang.org/x/net v0.27.0 // indirect
	golang.org/x/oauth2 v0.21.0 // indirect
	golang.org/x/term v0.24.0 // indirect
	golang.org/x/text v0.18.0 // indirect
	golang.org/x/tools v0.23.0 // indirect
	golang.org/x/xerrors v0.0.0-20240903120638-7835f813f4da // indirect
	gonum.org/v1/gonum v0.15.0 // indirect
	google.golang.org/genproto/googleapis/api v0.0.0-20240617180043-68d350f18fd4 // indirect
	google.golang.org/genproto/googleapis/rpc v0.0.0-20240617180043-68d350f18fd4 // indirect
	google.golang.org/grpc v1.64.0 // indirect
	gopkg.in/square/go-jose.v2 v2.5.1 // indirect
	gopkg.in/yaml.v2 v2.4.0 // indirect
	gopkg.in/yaml.v3 v3.0.1 // indirect
	lukechampine.com/blake3 v1.3.0 // indirect
<<<<<<< HEAD
)

go 1.22

replace github.com/libp2p/go-libp2p => github.com/libp2p/go-libp2p v0.36.3-0.20240909195832-fbc0ac8f743c
=======
)
>>>>>>> 091bc083
<|MERGE_RESOLUTION|>--- conflicted
+++ resolved
@@ -1,6 +1,8 @@
 module github.com/ipfs/kubo
 
 go 1.23
+
+replace github.com/libp2p/go-libp2p => github.com/libp2p/go-libp2p v0.36.3-0.20241009065418-fa09c6c99b1d
 
 require (
 	bazil.org/fuse v0.0.0-20200117225306-7b5117fecadc
@@ -92,11 +94,7 @@
 	golang.org/x/crypto v0.27.0
 	golang.org/x/exp v0.0.0-20240719175910-8a7402abbf56
 	golang.org/x/mod v0.19.0
-<<<<<<< HEAD
-	golang.org/x/sync v0.7.0
-=======
 	golang.org/x/sync v0.8.0
->>>>>>> 091bc083
 	golang.org/x/sys v0.25.0
 	google.golang.org/protobuf v1.34.2
 )
@@ -168,12 +166,9 @@
 	github.com/klauspost/compress v1.17.9 // indirect
 	github.com/klauspost/cpuid/v2 v2.2.8 // indirect
 	github.com/koron/go-ssdp v0.0.4 // indirect
-<<<<<<< HEAD
-	github.com/libdns/libdns v0.2.2 // indirect
-=======
 	github.com/kr/pretty v0.3.1 // indirect
 	github.com/kr/text v0.2.0 // indirect
->>>>>>> 091bc083
+	github.com/libdns/libdns v0.2.2 // indirect
 	github.com/libp2p/go-buffer-pool v0.1.0 // indirect
 	github.com/libp2p/go-cidranger v1.1.0 // indirect
 	github.com/libp2p/go-flow-metrics v0.1.0 // indirect
@@ -230,15 +225,12 @@
 	github.com/prometheus/common v0.55.0 // indirect
 	github.com/prometheus/procfs v0.15.1 // indirect
 	github.com/prometheus/statsd_exporter v0.22.7 // indirect
-	github.com/quic-go/qpack v0.4.0 // indirect
-	github.com/quic-go/quic-go v0.45.2 // indirect
+	github.com/quic-go/qpack v0.5.1 // indirect
+	github.com/quic-go/quic-go v0.47.0 // indirect
 	github.com/quic-go/webtransport-go v0.8.0 // indirect
 	github.com/raulk/go-watchdog v1.3.0 // indirect
-<<<<<<< HEAD
 	github.com/rivo/uniseg v0.4.4 // indirect
-=======
 	github.com/rogpeppe/go-internal v1.12.0 // indirect
->>>>>>> 091bc083
 	github.com/rs/cors v1.10.1 // indirect
 	github.com/samber/lo v1.46.0 // indirect
 	github.com/spaolacci/murmur3 v1.1.0 // indirect
@@ -267,7 +259,7 @@
 	go.uber.org/atomic v1.11.0 // indirect
 	go.uber.org/mock v0.4.0 // indirect
 	go4.org v0.0.0-20230225012048-214862532bf5 // indirect
-	golang.org/x/net v0.27.0 // indirect
+	golang.org/x/net v0.28.0 // indirect
 	golang.org/x/oauth2 v0.21.0 // indirect
 	golang.org/x/term v0.24.0 // indirect
 	golang.org/x/text v0.18.0 // indirect
@@ -281,12 +273,4 @@
 	gopkg.in/yaml.v2 v2.4.0 // indirect
 	gopkg.in/yaml.v3 v3.0.1 // indirect
 	lukechampine.com/blake3 v1.3.0 // indirect
-<<<<<<< HEAD
-)
-
-go 1.22
-
-replace github.com/libp2p/go-libp2p => github.com/libp2p/go-libp2p v0.36.3-0.20240909195832-fbc0ac8f743c
-=======
-)
->>>>>>> 091bc083
+)