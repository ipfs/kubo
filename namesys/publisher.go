package namesys

import (
	"bytes"
	"context"
	"errors"
	"fmt"
	"time"

	dag "github.com/ipfs/go-ipfs/merkledag"
	pb "github.com/ipfs/go-ipfs/namesys/pb"
	path "github.com/ipfs/go-ipfs/path"
	pin "github.com/ipfs/go-ipfs/pin"
	dshelp "github.com/ipfs/go-ipfs/thirdparty/ds-help"
	ft "github.com/ipfs/go-ipfs/unixfs"

	ds "gx/ipfs/QmRWDav6mzWseLWeYfVd5fvUKiVe9xNH29YfMF438fG364/go-datastore"
	proto "gx/ipfs/QmZ4Qi3GaRbjcx28Sme5eMH7RQjGkt8wHxt2a65oLaeFEV/gogo-protobuf/proto"
	u "gx/ipfs/Qmb912gdngC1UWwTkhuW8knyRbcWeu5kqkxBpveLmW8bSr/go-ipfs-util"
	routing "gx/ipfs/QmbkGVaN9W6RYJK4Ws5FvMKXKDqdRQ5snhtaa92qP6L8eU/go-libp2p-routing"
	record "gx/ipfs/QmdM4ohF7cr4MvAECVeD3hRA3HtZrk1ngaek4n8ojVT87h/go-libp2p-record"
	dhtpb "gx/ipfs/QmdM4ohF7cr4MvAECVeD3hRA3HtZrk1ngaek4n8ojVT87h/go-libp2p-record/pb"
	peer "gx/ipfs/QmfMmLGoKzCHDN7cGgk64PJr4iipzidDRME8HABSJqvmhC/go-libp2p-peer"
	ci "gx/ipfs/QmfWDLQjGjVe4fr5CoztYW2DYYjRysMJrFe1RCsXLPTf46/go-libp2p-crypto"
)

// ErrExpiredRecord should be returned when an ipns record is
// invalid due to being too old
var ErrExpiredRecord = errors.New("expired record")

// ErrUnrecognizedValidity is returned when an IpnsRecord has an
// unknown validity type.
var ErrUnrecognizedValidity = errors.New("unrecognized validity type")

const PublishPutValTimeout = time.Minute
const DefaultRecordTTL = 24 * time.Hour

var DefaultPublishLifetime = time.Hour * 24 * 7

// ipnsPublisher is capable of publishing and resolving names to the IPFS
// routing system.
type ipnsPublisher struct {
	routing routing.ValueStore
	ds      ds.Datastore
}

// NewRoutingPublisher constructs a publisher for the IPFS Routing name system.
func NewRoutingPublisher(route routing.ValueStore, ds ds.Datastore) *ipnsPublisher {
	if ds == nil {
		panic("nil datastore")
	}
	return &ipnsPublisher{routing: route, ds: ds}
}

// Publish implements Publisher. Accepts a keypair and a value,
// and publishes it out to the routing system
func (p *ipnsPublisher) Publish(ctx context.Context, k ci.PrivKey, value path.Path) error {
	log.Debugf("Publish %s", value)
<<<<<<< HEAD
	return p.PublishWithEOL(ctx, k, value, time.Now().Add(DefaultPublishLifetime))
=======
	return p.PublishWithEOL(ctx, k, value, time.Now().Add(DefaultRecordTTL))
>>>>>>> 416f0250
}

// PublishWithEOL is a temporary stand in for the ipns records implementation
// see here for more details: https://github.com/ipfs/specs/tree/master/records
func (p *ipnsPublisher) PublishWithEOL(ctx context.Context, k ci.PrivKey, value path.Path, eol time.Time) error {

	id, err := peer.IDFromPrivateKey(k)
	if err != nil {
		return err
	}

	_, ipnskey := IpnsKeysForID(id)

	// get previous records sequence number
	seqnum, err := p.getPreviousSeqNo(ctx, ipnskey)
	if err != nil {
		return err
	}

	// increment it
	seqnum++

	return PutRecordToRouting(ctx, k, value, seqnum, eol, p.routing, id)
}

func (p *ipnsPublisher) getPreviousSeqNo(ctx context.Context, ipnskey string) (uint64, error) {
	prevrec, err := p.ds.Get(dshelp.NewKeyFromBinary([]byte(ipnskey)))
	if err != nil && err != ds.ErrNotFound {
		// None found, lets start at zero!
		return 0, err
	}
	var val []byte
	if err == nil {
		prbytes, ok := prevrec.([]byte)
		if !ok {
			return 0, fmt.Errorf("unexpected type returned from datastore: %#v", prevrec)
		}
		dhtrec := new(dhtpb.Record)
		err := proto.Unmarshal(prbytes, dhtrec)
		if err != nil {
			return 0, err
		}

		val = dhtrec.GetValue()
	} else {
		// try and check the dht for a record
		ctx, cancel := context.WithTimeout(ctx, time.Second*30)
		defer cancel()

		rv, err := p.routing.GetValue(ctx, ipnskey)
		if err != nil {
			// no such record found, start at zero!
			return 0, nil
		}

		val = rv
	}

	e := new(pb.IpnsEntry)
	err = proto.Unmarshal(val, e)
	if err != nil {
		return 0, err
	}

	return e.GetSequence(), nil
}

// setting the TTL on published records is an experimental feature.
// as such, i'm using the context to wire it through to avoid changing too
// much code along the way.
func checkCtxTTL(ctx context.Context) (time.Duration, bool) {
	v := ctx.Value("ipns-publish-ttl")
	if v == nil {
		return 0, false
	}

	d, ok := v.(time.Duration)
	return d, ok
}

func PutRecordToRouting(ctx context.Context, k ci.PrivKey, value path.Path, seqnum uint64, eol time.Time, r routing.ValueStore, id peer.ID) error {
	ctx, cancel := context.WithCancel(ctx)
	defer cancel()

	namekey, ipnskey := IpnsKeysForID(id)
	entry, err := CreateRoutingEntryData(k, value, seqnum, eol)
	if err != nil {
		return err
	}

	ttl, ok := checkCtxTTL(ctx)
	if ok {
		entry.Ttl = proto.Uint64(uint64(ttl.Nanoseconds()))
	}

	errs := make(chan error, 2)

	go func() {
		errs <- PublishEntry(ctx, r, ipnskey, entry)
	}()

	go func() {
		errs <- PublishPublicKey(ctx, r, namekey, k.GetPublic())
	}()

	err = waitOnErrChan(ctx, errs)
	if err != nil {
		return err
	}

	err = waitOnErrChan(ctx, errs)
	if err != nil {
		return err
	}

	return nil
}

func waitOnErrChan(ctx context.Context, errs chan error) error {
	select {
	case err := <-errs:
		return err
	case <-ctx.Done():
		return ctx.Err()
	}
}

func PublishPublicKey(ctx context.Context, r routing.ValueStore, k string, pubk ci.PubKey) error {
	log.Debugf("Storing pubkey at: %s", k)
	pkbytes, err := pubk.Bytes()
	if err != nil {
		return err
	}

	// Store associated public key
	timectx, cancel := context.WithTimeout(ctx, PublishPutValTimeout)
	defer cancel()
	err = r.PutValue(timectx, k, pkbytes)
	if err != nil {
		return err
	}

	return nil
}

func PublishEntry(ctx context.Context, r routing.ValueStore, ipnskey string, rec *pb.IpnsEntry) error {
	timectx, cancel := context.WithTimeout(ctx, PublishPutValTimeout)
	defer cancel()

	data, err := proto.Marshal(rec)
	if err != nil {
		return err
	}

	log.Debugf("Storing ipns entry at: %s", ipnskey)
	// Store ipns entry at "/ipns/"+b58(h(pubkey))
	if err := r.PutValue(timectx, ipnskey, data); err != nil {
		return err
	}

	return nil
}

func CreateRoutingEntryData(pk ci.PrivKey, val path.Path, seq uint64, eol time.Time) (*pb.IpnsEntry, error) {
	entry := new(pb.IpnsEntry)

	entry.Value = []byte(val)
	typ := pb.IpnsEntry_EOL
	entry.ValidityType = &typ
	entry.Sequence = proto.Uint64(seq)
	entry.Validity = []byte(u.FormatRFC3339(eol))

	sig, err := pk.Sign(ipnsEntryDataForSig(entry))
	if err != nil {
		return nil, err
	}
	entry.Signature = sig
	return entry, nil
}

func ipnsEntryDataForSig(e *pb.IpnsEntry) []byte {
	return bytes.Join([][]byte{
		e.Value,
		e.Validity,
		[]byte(fmt.Sprint(e.GetValidityType())),
	},
		[]byte{})
}

var IpnsRecordValidator = &record.ValidChecker{
	Func: ValidateIpnsRecord,
	Sign: true,
}

func IpnsSelectorFunc(k string, vals [][]byte) (int, error) {
	var recs []*pb.IpnsEntry
	for _, v := range vals {
		e := new(pb.IpnsEntry)
		err := proto.Unmarshal(v, e)
		if err == nil {
			recs = append(recs, e)
		} else {
			recs = append(recs, nil)
		}
	}

	return selectRecord(recs, vals)
}

func selectRecord(recs []*pb.IpnsEntry, vals [][]byte) (int, error) {
	var best_seq uint64
	best_i := -1

	for i, r := range recs {
		if r == nil || r.GetSequence() < best_seq {
			continue
		}

		if best_i == -1 || r.GetSequence() > best_seq {
			best_seq = r.GetSequence()
			best_i = i
		} else if r.GetSequence() == best_seq {
			rt, err := u.ParseRFC3339(string(r.GetValidity()))
			if err != nil {
				continue
			}

			bestt, err := u.ParseRFC3339(string(recs[best_i].GetValidity()))
			if err != nil {
				continue
			}

			if rt.After(bestt) {
				best_i = i
			} else if rt == bestt {
				if bytes.Compare(vals[i], vals[best_i]) > 0 {
					best_i = i
				}
			}
		}
	}
	if best_i == -1 {
		return 0, errors.New("no usable records in given set")
	}

	return best_i, nil
}

// ValidateIpnsRecord implements ValidatorFunc and verifies that the
// given 'val' is an IpnsEntry and that that entry is valid.
func ValidateIpnsRecord(k string, val []byte) error {
	entry := new(pb.IpnsEntry)
	err := proto.Unmarshal(val, entry)
	if err != nil {
		return err
	}
	switch entry.GetValidityType() {
	case pb.IpnsEntry_EOL:
		t, err := u.ParseRFC3339(string(entry.GetValidity()))
		if err != nil {
			log.Debug("failed parsing time for ipns record EOL")
			return err
		}
		if time.Now().After(t) {
			return ErrExpiredRecord
		}
	default:
		return ErrUnrecognizedValidity
	}
	return nil
}

// InitializeKeyspace sets the ipns record for the given key to
// point to an empty directory.
// TODO: this doesnt feel like it belongs here
func InitializeKeyspace(ctx context.Context, ds dag.DAGService, pub Publisher, pins pin.Pinner, key ci.PrivKey) error {
	emptyDir := ft.EmptyDirNode()
	nodek, err := ds.Add(emptyDir)
	if err != nil {
		return err
	}

	// pin recursively because this might already be pinned
	// and doing a direct pin would throw an error in that case
	err = pins.Pin(ctx, emptyDir, true)
	if err != nil {
		return err
	}

	err = pins.Flush()
	if err != nil {
		return err
	}

	err = pub.Publish(ctx, key, path.FromCid(nodek))
	if err != nil {
		return err
	}

	return nil
}

func IpnsKeysForID(id peer.ID) (name, ipns string) {
	namekey := "/pk/" + string(id)
	ipnskey := "/ipns/" + string(id)

	return namekey, ipnskey
}<|MERGE_RESOLUTION|>--- conflicted
+++ resolved
@@ -56,11 +56,7 @@
 // and publishes it out to the routing system
 func (p *ipnsPublisher) Publish(ctx context.Context, k ci.PrivKey, value path.Path) error {
 	log.Debugf("Publish %s", value)
-<<<<<<< HEAD
 	return p.PublishWithEOL(ctx, k, value, time.Now().Add(DefaultPublishLifetime))
-=======
-	return p.PublishWithEOL(ctx, k, value, time.Now().Add(DefaultRecordTTL))
->>>>>>> 416f0250
 }
 
 // PublishWithEOL is a temporary stand in for the ipns records implementation
