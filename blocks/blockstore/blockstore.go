--- conflicted
+++ resolved
@@ -135,18 +135,9 @@
 func (bs *blockstore) Put(block blocks.Block) (error, blocks.Block) {
 	k := block.Key().DsKey()
 
-<<<<<<< HEAD
 	// Note: The Has Check is now done by the MultiBlockstore
 
-	return bs.datastore.Put(k, block.Data())
-=======
-	// Has is cheaper than Put, so see if we already have it
-	exists, err := bs.datastore.Has(k)
-	if err == nil && exists {
-		return nil, nil // already stored.
-	}
 	return bs.datastore.Put(k, block.Data()), block
->>>>>>> 7728d473
 }
 
 func (bs *blockstore) PutMany(blks []blocks.Block) (error, []blocks.Block) {
