// package blocks contains the lowest level of ipfs data structures,
// the raw block with a checksum.
package blocks

import (
	"errors"
	"fmt"

	"github.com/ipfs/go-ipfs/commands/files"
	key "github.com/ipfs/go-ipfs/blocks/key"
	mh "gx/ipfs/QmYf7ng2hG5XBtJA3tN34DQ2GUN5HNksEw1rLDkmr6vGku/go-multihash"
	u "gx/ipfs/QmZNVWh8LLjAavuQ2JXuFmuYH3C11xo988vSgp7UQrTRj1/go-ipfs-util"
)

<<<<<<< HEAD
// Block is a singular block of data in ipfs
=======
var ErrWrongHash = errors.New("data did not match given hash!")

>>>>>>> 7397dd3c
type Block interface {
	Multihash() mh.Multihash
	Data() []byte
	PosInfo() *files.PosInfo
	Key() key.Key
	String() string
	Loggable() map[string]interface{}
}

type BasicBlock struct {
	multihash mh.Multihash
	data      []byte
	posInfo   *files.PosInfo
}

// NewBlock creates a Block object from opaque data. It will hash the data.
func NewBlock(data []byte) *BasicBlock {
	return &BasicBlock{data: data, multihash: u.Hash(data)}
}

// NewBlockWithHash creates a new block when the hash of the data
// is already known, this is used to save time in situations where
// we are able to be confident that the data is correct
func NewBlockWithHash(data []byte, h mh.Multihash) (*BasicBlock, error) {
	if u.Debug {
		chk := u.Hash(data)
		if string(chk) != string(h) {
			return nil, ErrWrongHash
		}
	}
	return &BasicBlock{data: data, multihash: h}, nil
}

func (b *BasicBlock) Multihash() mh.Multihash {
	return b.multihash
}

func (b *BasicBlock) Data() []byte {
	return b.data
}

func (b *BasicBlock) PosInfo() *files.PosInfo {
	return b.posInfo
}

func (b *BasicBlock) SetPosInfo(posInfo *files.PosInfo) {
	b.posInfo = posInfo
}

// Key returns the block's Multihash as a Key value.
func (b *BasicBlock) Key() key.Key {
	return key.Key(b.multihash)
}

func (b *BasicBlock) String() string {
	return fmt.Sprintf("[Block %s]", b.Key())
}

func (b *BasicBlock) Loggable() map[string]interface{} {
	return map[string]interface{}{
		"block": b.Key().String(),
	}
}<|MERGE_RESOLUTION|>--- conflicted
+++ resolved
@@ -12,12 +12,10 @@
 	u "gx/ipfs/QmZNVWh8LLjAavuQ2JXuFmuYH3C11xo988vSgp7UQrTRj1/go-ipfs-util"
 )
 
-<<<<<<< HEAD
-// Block is a singular block of data in ipfs
-=======
 var ErrWrongHash = errors.New("data did not match given hash!")
 
->>>>>>> 7397dd3c
+// Block is a singular block of data in ipfs
+
 type Block interface {
 	Multihash() mh.Multihash
 	Data() []byte
