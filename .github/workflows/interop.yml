name: Interop

on:
  workflow_dispatch:
  pull_request:
    paths-ignore:
      - '**/*.md'
  push:
    branches:
      - 'master'

env:
  GO_VERSION: 1.24.x

concurrency:
  group: ${{ github.workflow }}-${{ github.event_name }}-${{ github.event_name == 'push' && github.sha || github.ref }}
  cancel-in-progress: true

defaults:
  run:
    shell: bash

jobs:
  interop-prep:
    if: github.repository == 'ipfs/kubo' || github.event_name == 'workflow_dispatch'
    runs-on: ubuntu-latest
    timeout-minutes: 5
    env:
      TEST_DOCKER: 0
      TEST_FUSE: 0
      TEST_VERBOSE: 1
      TRAVIS: 1
      GIT_PAGER: cat
      IPFS_CHECK_RCMGR_DEFAULTS: 1
    defaults:
      run:
        shell: bash
    steps:
      - uses: actions/setup-go@v5
        with:
          go-version: ${{ env.GO_VERSION }}
      - uses: actions/checkout@v4
      - run: make build
      - uses: actions/upload-artifact@v4
        with:
          name: kubo
          path: cmd/ipfs/ipfs
  helia-interop:
    needs: [interop-prep]
    runs-on: ${{ fromJSON(github.repository == 'ipfs/kubo' && '["self-hosted", "linux", "x64", "2xlarge"]' || '"ubuntu-latest"') }}
    timeout-minutes: 20
    defaults:
      run:
        shell: bash
    steps:
      - uses: actions/setup-node@v4
        with:
          node-version: lts/*
      - uses: actions/download-artifact@v5
        with:
          name: kubo
          path: cmd/ipfs
      - run: chmod +x cmd/ipfs/ipfs
      - run: echo "dir=$(npm config get cache)" >> $GITHUB_OUTPUT
        id: npm-cache-dir
      - uses: actions/cache@v4
        with:
          path: ${{ steps.npm-cache-dir.outputs.dir }}
          key: ${{ runner.os }}-${{ github.job }}-helia-${{ hashFiles('**/package-lock.json') }}
          restore-keys: ${{ runner.os }}-${{ github.job }}-helia-
      - run: sudo apt update
      - run: sudo apt install -y libxkbcommon0 libxdamage1 libgbm1 libpango-1.0-0 libcairo2 # dependencies for playwright
      - run: npx --package @helia/interop helia-interop
        env:
          KUBO_BINARY: ${{ github.workspace }}/cmd/ipfs/ipfs
  ipfs-webui:
    needs: [interop-prep]
    runs-on: ${{ fromJSON(github.repository == 'ipfs/kubo' && '["self-hosted", "linux", "x64", "2xlarge"]' || '"ubuntu-latest"') }}
    timeout-minutes: 20
    env:
      NO_SANDBOX: true
      LIBP2P_TCP_REUSEPORT: false
      LIBP2P_ALLOW_WEAK_RSA_KEYS: 1
      E2E_IPFSD_TYPE: go
      TRAVIS: 1
      GIT_PAGER: cat
      IPFS_CHECK_RCMGR_DEFAULTS: 1
    defaults:
      run:
        shell: bash
    steps:
      - uses: actions/setup-node@v4
        with:
          node-version: 20.x
<<<<<<< HEAD
      - uses: actions/download-artifact@v4
=======
      - uses: actions/download-artifact@v5
>>>>>>> 8e5ef550
        with:
          name: kubo
          path: cmd/ipfs
      - run: chmod +x cmd/ipfs/ipfs
      - uses: actions/checkout@v4
        with:
          repository: ipfs/ipfs-webui
          path: ipfs-webui
      - run: |
          echo "dir=$(npm config get cache)" >> $GITHUB_OUTPUT
        id: npm-cache-dir
      - uses: actions/cache@v4
        with:
          path: ${{ steps.npm-cache-dir.outputs.dir }}
          key: ${{ runner.os }}-${{ github.job }}-${{ hashFiles('**/package-lock.json') }}
          restore-keys: |
            ${{ runner.os }}-${{ github.job }}-
      - env:
          NPM_CACHE_DIR: ${{ steps.npm-cache-dir.outputs.dir }}
        run: |
          npm ci --prefer-offline --no-audit --progress=false --cache "$NPM_CACHE_DIR"
          npx playwright install --with-deps
        working-directory: ipfs-webui
      - id: ref
        run: echo "ref=$(git rev-parse --short HEAD)" | tee -a $GITHUB_OUTPUT
        working-directory: ipfs-webui
      - id: state
        env:
          GITHUB_TOKEN: ${{ github.token }}
          ENDPOINT: repos/ipfs/ipfs-webui/commits/${{ steps.ref.outputs.ref }}/status
          SELECTOR: .state
          KEY: state
        run: gh api "$ENDPOINT" --jq "$SELECTOR" | xargs -I{} echo "$KEY={}" | tee -a $GITHUB_OUTPUT
      - name: Build ipfs-webui@main (state=${{ steps.state.outputs.state }})
        run: npm run test:build
        working-directory: ipfs-webui
      - name: Test ipfs-webui@main (state=${{ steps.state.outputs.state }}) E2E against the locally built Kubo binary
        run: npm run test:e2e
        env:
          IPFS_GO_EXEC: ${{ github.workspace }}/cmd/ipfs/ipfs
        working-directory: ipfs-webui<|MERGE_RESOLUTION|>--- conflicted
+++ resolved
@@ -92,11 +92,7 @@
       - uses: actions/setup-node@v4
         with:
           node-version: 20.x
-<<<<<<< HEAD
-      - uses: actions/download-artifact@v4
-=======
       - uses: actions/download-artifact@v5
->>>>>>> 8e5ef550
         with:
           name: kubo
           path: cmd/ipfs
