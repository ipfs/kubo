# If we decide to run build-image.yml on every PR, we could deprecate this workflow.
name: Docker Build

on:
  workflow_dispatch:
  pull_request:
    paths-ignore:
      - '**/*.md'
  push:
    branches:
      - 'master'

concurrency:
  group: ${{ github.workflow }}-${{ github.event_name }}-${{ github.event_name == 'push' && github.sha || github.ref }}
  cancel-in-progress: true

jobs:
  docker-build:
    if: github.repository == 'ipfs/kubo' || github.event_name == 'workflow_dispatch'
    runs-on: ubuntu-latest
    timeout-minutes: 10
    env:
      IMAGE_NAME: ipfs/kubo
      WIP_IMAGE_TAG: wip
    defaults:
      run:
        shell: bash
    steps:
      - uses: actions/checkout@v4
      - uses: actions/setup-go@v5
        with:
          go-version: 1.25.x
<<<<<<< HEAD
=======
      - uses: actions/checkout@v5
>>>>>>> 5cb09439
      - run: docker build -t $IMAGE_NAME:$WIP_IMAGE_TAG .
      - run: docker run --rm $IMAGE_NAME:$WIP_IMAGE_TAG --version<|MERGE_RESOLUTION|>--- conflicted
+++ resolved
@@ -26,13 +26,9 @@
       run:
         shell: bash
     steps:
-      - uses: actions/checkout@v4
+      - uses: actions/checkout@v5
       - uses: actions/setup-go@v5
         with:
           go-version: 1.25.x
-<<<<<<< HEAD
-=======
-      - uses: actions/checkout@v5
->>>>>>> 5cb09439
       - run: docker build -t $IMAGE_NAME:$WIP_IMAGE_TAG .
       - run: docker run --rm $IMAGE_NAME:$WIP_IMAGE_TAG --version