--- conflicted
+++ resolved
@@ -29,11 +29,6 @@
       - uses: actions/checkout@v4
       - uses: actions/setup-go@v5
         with:
-<<<<<<< HEAD
-          go-version: 1.24.x
-=======
           go-version: 1.25.x
-      - uses: actions/checkout@v4
->>>>>>> b8a1aa47
       - run: docker build -t $IMAGE_NAME:$WIP_IMAGE_TAG .
       - run: docker run --rm $IMAGE_NAME:$WIP_IMAGE_TAG --version